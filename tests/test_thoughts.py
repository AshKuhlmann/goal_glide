--- conflicted
+++ resolved
@@ -21,15 +21,9 @@
 
 
 def test_jot_with_goal(tmp_path: Path, runner: CliRunner) -> None:
-<<<<<<< HEAD
     runner.invoke(cli, ["goal", "add", "goal 1"])
-    goal_id = Storage(tmp_path).list_goals()[0].id
+    goal_id = Storage(tmp_path / "db.json").list_goals()[0].id
     result = runner.invoke(cli, ["thought", "jot", "idea", "-g", goal_id])
-=======
-    runner.invoke(goal, ["add", "goal 1"])
-    goal_id = Storage(tmp_path / "db.json").list_goals()[0].id
-    result = runner.invoke(thought, ["jot", "idea", "-g", goal_id])
->>>>>>> 264597fc
     assert result.exit_code == 0
     t = Storage(tmp_path / "db.json").list_thoughts()[0]
     assert t.goal_id == goal_id
@@ -64,19 +58,12 @@
 
 
 def test_list_goal_filter(tmp_path: Path, runner: CliRunner) -> None:
-<<<<<<< HEAD
     runner.invoke(cli, ["goal", "add", "g"])
-    goal_id = Storage(tmp_path).list_goals()[0].id
-    Storage(tmp_path).add_thought(Thought(id="1", text="a", timestamp=datetime.now()))
-    Storage(tmp_path).add_thought(
-=======
-    runner.invoke(goal, ["add", "g"])
     goal_id = Storage(tmp_path / "db.json").list_goals()[0].id
     Storage(tmp_path / "db.json").add_thought(
         Thought(id="1", text="a", timestamp=datetime.now())
     )
     Storage(tmp_path / "db.json").add_thought(
->>>>>>> 264597fc
         Thought(id="2", text="b", timestamp=datetime.now(), goal_id=goal_id)
     )
     result = runner.invoke(cli, ["thought", "list", "-g", goal_id])
@@ -100,13 +87,8 @@
 
 def test_remove_thought(tmp_path: Path, runner: CliRunner) -> None:
     t = Thought(id="x", text="bye", timestamp=datetime.now())
-<<<<<<< HEAD
-    Storage(tmp_path).add_thought(t)
+    Storage(tmp_path / "db.json").add_thought(t)
     result = runner.invoke(cli, ["thought", "rm", "x"])
-=======
-    Storage(tmp_path / "db.json").add_thought(t)
-    result = runner.invoke(thought, ["rm", "x"])
->>>>>>> 264597fc
     assert result.exit_code == 0
     assert not Storage(tmp_path / "db.json").list_thoughts()
 

from __future__ import annotations

from pathlib import Path
from datetime import datetime, timedelta

import pytest
from click.testing import CliRunner

<<<<<<< HEAD
from goal_glide.cli import cli
from goal_glide import config as cfg
=======
from goal_glide import cli
>>>>>>> 264597fc
from goal_glide.services import notify, reminder, pomodoro
from hypothesis import HealthCheck, given, settings, strategies as st
from typing import Callable

FIXED_NOW = datetime(2024, 1, 1, 12, 0, 0)


class FakeScheduler:
    def __init__(self) -> None:
        self.jobs: list[tuple[Callable, tuple, dict]] = []

    def add_job(self, func, _trigger, **kwargs) -> None:
        self.jobs.append((func, kwargs.get("args", ()), kwargs))

    def remove_all_jobs(self, jobstore: str | None = None) -> None:
        self.jobs.clear()


@pytest.fixture()
def reminder_runner(
    monkeypatch: pytest.MonkeyPatch, tmp_path: Path, runner: CliRunner
) -> tuple[CliRunner, list[str], dict[str, str]]:
    import importlib
    importlib.reload(pomodoro)
    importlib.reload(reminder)
    env = {"GOAL_GLIDE_DB_DIR": str(tmp_path), "HOME": str(tmp_path)}
    monkeypatch.setattr(reminder, "_sched", FakeScheduler())

    class FakeDT(datetime):
        @classmethod
        def now(cls) -> datetime:  # type: ignore[override]
            return FIXED_NOW

    monkeypatch.setattr(reminder, "datetime", FakeDT)
    messages: list[str] = []
    monkeypatch.setattr(notify, "push", lambda m: messages.append(m))
    monkeypatch.setattr(reminder, "push", lambda m: messages.append(m))
    return runner, messages, env


def test_flow_schedules_jobs(reminder_runner) -> None:
<<<<<<< HEAD
    cli_runner, messages = reminder_runner
    cli_runner.invoke(cli, ["reminder", "enable"])
    gid = cli_runner.invoke(cli, ["goal", "add", "g"])
    gid = gid.output.split()[-1].strip("()")
    cli_runner.invoke(cli, ["pomo", "start", "--duration", "1"])
    result = cli_runner.invoke(cli, ["pomo", "stop"])
=======
    cli_runner, messages, env = reminder_runner
    cli_runner.invoke(cli.goal, ["reminder", "enable"], env=env)
    gid = cli_runner.invoke(cli.goal, ["add", "g"])
    gid = gid.output.split()[-1].strip("()")
    cli_runner.invoke(cli.goal, ["pomo", "start", "--duration", "1"], env=env)
    result = cli_runner.invoke(cli.goal, ["pomo", "stop"], env=env)
>>>>>>> 264597fc
    assert "reminders scheduled" in result.output
    sched = reminder._sched
    assert sched is not None
    assert len(sched.jobs) == 2  # type: ignore[attr-defined]
    for func, args, _ in sched.jobs:  # type: ignore[attr-defined]
        func(*args)
    assert any("Pomodoro" in m or "Break" in m for m in messages)


def test_flow_uses_config_and_clears_existing_jobs(reminder_runner) -> None:
<<<<<<< HEAD
    cli_runner, _ = reminder_runner
    cli_runner.invoke(cli, ["reminder", "enable"])
=======
    cli_runner, _, env = reminder_runner
    cli_runner.invoke(cli.goal, ["reminder", "enable"], env=env)
>>>>>>> 264597fc
    cli_runner.invoke(
        cli,
        ["reminder", "config", "--break", "2", "--interval", "7"],
        env=env,
    )
    reminder.schedule_after_stop(Path(env["GOAL_GLIDE_DB_DIR"]) / "config.toml")
    reminder.schedule_after_stop(Path(env["GOAL_GLIDE_DB_DIR"]) / "config.toml")
    sched = reminder._sched
    assert sched is not None
    assert len(sched.jobs) == 2  # type: ignore[attr-defined]
    first_kwargs = sched.jobs[0][2]  # type: ignore[attr-defined]
    second_kwargs = sched.jobs[1][2]  # type: ignore[attr-defined]
    assert first_kwargs["run_date"] == FIXED_NOW + timedelta(minutes=2)
    assert second_kwargs["minutes"] == 7


def test_cancel_all_runs_on_new_session(reminder_runner, monkeypatch, tmp_path) -> None:
    cli_runner, _, env = reminder_runner
    sched = reminder._sched
    assert sched is not None
    # pre-populate fake scheduler with dummy jobs
    sched.add_job(lambda: None, "interval")  # type: ignore[attr-defined]
    sched.add_job(lambda: None, "interval")  # type: ignore[attr-defined]
    assert len(sched.jobs) == 2  # type: ignore[attr-defined]

    pomodoro.start_session(
        1,
        session_path=Path(env["GOAL_GLIDE_DB_DIR"]) / "session.json",
        config_path=Path(env["GOAL_GLIDE_DB_DIR"]) / "config.toml",
    )

    assert sched.jobs == []  # type: ignore[attr-defined]


@given(
    break_min=st.integers(min_value=1, max_value=120),
    interval_min=st.integers(min_value=1, max_value=120),
)
@settings(max_examples=10, suppress_health_check=[HealthCheck.function_scoped_fixture])
def test_schedule_after_stop_randomized(
    reminder_runner, monkeypatch, break_min: int, interval_min: int
) -> None:
    """`schedule_after_stop` uses config values when scheduling."""
    _, _, env = reminder_runner
    monkeypatch.setattr(reminder, "reminders_enabled", lambda path: True)
    monkeypatch.setattr(reminder, "reminder_break", lambda path: break_min)
    monkeypatch.setattr(reminder, "reminder_interval", lambda path: interval_min)

    reminder.schedule_after_stop(Path(env["GOAL_GLIDE_DB_DIR"]) / "config.toml")

    sched = reminder._sched
    assert sched is not None
    assert len(sched.jobs) == 2  # type: ignore[attr-defined]
    first_kwargs = sched.jobs[0][2]  # type: ignore[attr-defined]
    second_kwargs = sched.jobs[1][2]  # type: ignore[attr-defined]
    assert first_kwargs["run_date"] == FIXED_NOW + timedelta(minutes=break_min)
    assert second_kwargs["minutes"] == interval_min<|MERGE_RESOLUTION|>--- conflicted
+++ resolved
@@ -6,12 +6,7 @@
 import pytest
 from click.testing import CliRunner
 
-<<<<<<< HEAD
 from goal_glide.cli import cli
-from goal_glide import config as cfg
-=======
-from goal_glide import cli
->>>>>>> 264597fc
 from goal_glide.services import notify, reminder, pomodoro
 from hypothesis import HealthCheck, given, settings, strategies as st
 from typing import Callable
@@ -35,6 +30,7 @@
     monkeypatch: pytest.MonkeyPatch, tmp_path: Path, runner: CliRunner
 ) -> tuple[CliRunner, list[str], dict[str, str]]:
     import importlib
+
     importlib.reload(pomodoro)
     importlib.reload(reminder)
     env = {"GOAL_GLIDE_DB_DIR": str(tmp_path), "HOME": str(tmp_path)}
@@ -53,21 +49,12 @@
 
 
 def test_flow_schedules_jobs(reminder_runner) -> None:
-<<<<<<< HEAD
-    cli_runner, messages = reminder_runner
-    cli_runner.invoke(cli, ["reminder", "enable"])
-    gid = cli_runner.invoke(cli, ["goal", "add", "g"])
-    gid = gid.output.split()[-1].strip("()")
-    cli_runner.invoke(cli, ["pomo", "start", "--duration", "1"])
-    result = cli_runner.invoke(cli, ["pomo", "stop"])
-=======
     cli_runner, messages, env = reminder_runner
-    cli_runner.invoke(cli.goal, ["reminder", "enable"], env=env)
-    gid = cli_runner.invoke(cli.goal, ["add", "g"])
-    gid = gid.output.split()[-1].strip("()")
-    cli_runner.invoke(cli.goal, ["pomo", "start", "--duration", "1"], env=env)
-    result = cli_runner.invoke(cli.goal, ["pomo", "stop"], env=env)
->>>>>>> 264597fc
+    cli_runner.invoke(cli, ["reminder", "enable"], env=env)
+    gid_result = cli_runner.invoke(cli, ["goal", "add", "g"], env=env)
+    gid = gid_result.output.split()[-1].strip("()")
+    cli_runner.invoke(cli, ["pomo", "start", "--duration", "1"], env=env)
+    result = cli_runner.invoke(cli, ["pomo", "stop"], env=env)
     assert "reminders scheduled" in result.output
     sched = reminder._sched
     assert sched is not None
@@ -78,13 +65,8 @@
 
 
 def test_flow_uses_config_and_clears_existing_jobs(reminder_runner) -> None:
-<<<<<<< HEAD
-    cli_runner, _ = reminder_runner
-    cli_runner.invoke(cli, ["reminder", "enable"])
-=======
     cli_runner, _, env = reminder_runner
-    cli_runner.invoke(cli.goal, ["reminder", "enable"], env=env)
->>>>>>> 264597fc
+    cli_runner.invoke(cli, ["reminder", "enable"], env=env)
     cli_runner.invoke(
         cli,
         ["reminder", "config", "--break", "2", "--interval", "7"],

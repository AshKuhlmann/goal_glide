--- conflicted
+++ resolved
@@ -5,34 +5,18 @@
 import pytest
 from click.testing import CliRunner
 
-<<<<<<< HEAD
 from goal_glide.cli import cli
-from goal_glide.commands import pomo_cmds
-from goal_glide import config as cfg
-=======
-from goal_glide import cli
->>>>>>> 264597fc
 from goal_glide.services import quotes
+from goal_glide import config
 
 
 def test_pomo_stop_prints_quote(
     monkeypatch: pytest.MonkeyPatch, runner: CliRunner, tmp_path: Path
 ) -> None:
     monkeypatch.setattr(quotes, "get_random_quote", lambda use_online=True: ("Q", "A"))
-<<<<<<< HEAD
-    monkeypatch.setattr(
-        pomo_cmds,
-        "get_random_quote",
-        lambda use_online=True: ("Q", "A"),
-    )
-    runner.invoke(cli, ["pomo", "start", "--duration", "1"])
-    result = runner.invoke(cli, ["pomo", "stop"])
-=======
-    monkeypatch.setattr(cli, "get_random_quote", lambda use_online=True: ("Q", "A"))
     env = {"GOAL_GLIDE_DB_DIR": str(tmp_path), "HOME": str(tmp_path)}
-    runner.invoke(cli.goal, ["pomo", "start", "--duration", "1"], env=env)
-    result = runner.invoke(cli.goal, ["pomo", "stop"], env=env)
->>>>>>> 264597fc
+    runner.invoke(cli, ["pomo", "start", "--duration", "1"], env=env)
+    result = runner.invoke(cli, ["pomo", "stop"], env=env)
     assert "Pomodoro complete" in result.output
     assert "Q" in result.output
 
@@ -42,20 +26,9 @@
 ) -> None:
     (tmp_path / "config.toml").write_text("quotes_enabled = false", encoding="utf-8")
     monkeypatch.setattr(quotes, "get_random_quote", lambda use_online=True: ("Q", "A"))
-<<<<<<< HEAD
-    monkeypatch.setattr(
-        pomo_cmds,
-        "get_random_quote",
-        lambda use_online=True: ("Q", "A"),
-    )
-    runner.invoke(cli, ["pomo", "start", "--duration", "1"])
-    result = runner.invoke(cli, ["pomo", "stop"])
-=======
-    monkeypatch.setattr(cli, "get_random_quote", lambda use_online=True: ("Q", "A"))
     env = {"GOAL_GLIDE_DB_DIR": str(tmp_path), "HOME": str(tmp_path)}
-    runner.invoke(cli.goal, ["pomo", "start", "--duration", "1"], env=env)
-    result = runner.invoke(cli.goal, ["pomo", "stop"], env=env)
->>>>>>> 264597fc
+    runner.invoke(cli, ["pomo", "start", "--duration", "1"], env=env)
+    result = runner.invoke(cli, ["pomo", "stop"], env=env)
     assert "Pomodoro complete" in result.output
     assert "Q" not in result.output
 
@@ -70,16 +43,9 @@
     )
     monkeypatch.setattr(quotes, "_LOCAL_CACHE", None)
     monkeypatch.setattr(quotes.random, "choice", lambda seq: seq[0])
-<<<<<<< HEAD
-    monkeypatch.setattr(pomo_cmds, "get_random_quote", quotes.get_random_quote)
-    runner.invoke(cli, ["pomo", "start", "--duration", "1"])
-    result = runner.invoke(cli, ["pomo", "stop"])
-=======
-    monkeypatch.setattr(cli, "get_random_quote", quotes.get_random_quote)
     env = {"GOAL_GLIDE_DB_DIR": str(tmp_path), "HOME": str(tmp_path)}
-    runner.invoke(cli.goal, ["pomo", "start", "--duration", "1"], env=env)
-    result = runner.invoke(cli.goal, ["pomo", "stop"], env=env)
->>>>>>> 264597fc
+    runner.invoke(cli, ["pomo", "start", "--duration", "1"], env=env)
+    result = runner.invoke(cli, ["pomo", "stop"], env=env)
     assert "Inspirational quote 1" in result.output
 
 
@@ -91,16 +57,9 @@
         raise RuntimeError("boom")
 
     monkeypatch.setattr(quotes, "get_random_quote", boom)
-<<<<<<< HEAD
-    monkeypatch.setattr(pomo_cmds, "get_random_quote", boom)
-    runner.invoke(cli, ["pomo", "start", "--duration", "1"])
-    result = runner.invoke(cli, ["pomo", "stop"])
-=======
-    monkeypatch.setattr(cli, "get_random_quote", boom)
     env = {"GOAL_GLIDE_DB_DIR": str(tmp_path), "HOME": str(tmp_path)}
-    runner.invoke(cli.goal, ["pomo", "start", "--duration", "1"], env=env)
-    result = runner.invoke(cli.goal, ["pomo", "stop"], env=env)
->>>>>>> 264597fc
+    runner.invoke(cli, ["pomo", "start", "--duration", "1"], env=env)
+    result = runner.invoke(cli, ["pomo", "stop"], env=env)
     assert result.exit_code == 1
     assert "unexpected" in result.output.lower()
 
@@ -108,13 +67,8 @@
 def test_quotes_default_enabled(
     monkeypatch: pytest.MonkeyPatch, runner: CliRunner, tmp_path: Path
 ) -> None:
-<<<<<<< HEAD
-    monkeypatch.setattr(cfg, "_CONFIG_PATH", tmp_path / ".goal_glide" / "config.toml")
-    result = runner.invoke(cli, ["config", "quotes"])
-=======
     env = {"GOAL_GLIDE_DB_DIR": str(tmp_path), "HOME": str(tmp_path)}
-    result = runner.invoke(cli.goal, ["config", "quotes"], env=env)
->>>>>>> 264597fc
+    result = runner.invoke(cli, ["config", "quotes"], env=env)
     assert result.exit_code == 0
     assert "Quotes are ON" in result.output
 
@@ -130,16 +84,9 @@
         return ("Q", "A")
 
     monkeypatch.setattr(quotes, "get_random_quote", fake)
-<<<<<<< HEAD
-    monkeypatch.setattr(pomo_cmds, "get_random_quote", fake)
-    runner.invoke(cli, ["pomo", "start", "--duration", "1"])
-    result = runner.invoke(cli, ["pomo", "stop"])
-=======
-    monkeypatch.setattr(cli, "get_random_quote", fake)
     env = {"GOAL_GLIDE_DB_DIR": str(tmp_path), "HOME": str(tmp_path)}
-    runner.invoke(cli.goal, ["pomo", "start", "--duration", "1"], env=env)
-    result = runner.invoke(cli.goal, ["pomo", "stop"], env=env)
->>>>>>> 264597fc
+    runner.invoke(cli, ["pomo", "start", "--duration", "1"], env=env)
+    result = runner.invoke(cli, ["pomo", "stop"], env=env)
     assert called == []
     assert "Pomodoro complete" in result.output
     assert "Q" not in result.output
--- conflicted
+++ resolved
@@ -15,40 +15,32 @@
 from goal_glide.services import notify, reminder
 
 
+@pytest.fixture()
+def cfg_path(tmp_path: Path) -> Path:
+    """Provides a temporary config file path for tests."""
+    return tmp_path / "config.toml"
+
+
 @pytest.fixture(autouse=True)
 def _cfg_env(monkeypatch: pytest.MonkeyPatch, tmp_path: Path) -> dict[str, str]:
+    """Sets up a temporary, isolated environment for each test."""
     env = {"GOAL_GLIDE_DB_DIR": str(tmp_path), "HOME": str(tmp_path)}
     monkeypatch.setenv("GOAL_GLIDE_DB_DIR", str(tmp_path))
     monkeypatch.setenv("HOME", str(tmp_path))
     return env
 
 
-def test_enable_disable_updates_config(runner: CliRunner) -> None:
-<<<<<<< HEAD
+def test_enable_disable_updates_config(runner: CliRunner, cfg_path: Path) -> None:
     runner.invoke(cli, ["reminder", "enable"])
-    assert cfg.reminders_enabled() is True
+    assert cfg.reminders_enabled(cfg_path) is True
     runner.invoke(cli, ["reminder", "disable"])
-    assert cfg.reminders_enabled() is False
-
-
-def test_config_command_updates_values(runner: CliRunner) -> None:
+    assert cfg.reminders_enabled(cfg_path) is False
+
+
+def test_config_command_updates_values(runner: CliRunner, cfg_path: Path) -> None:
     runner.invoke(cli, ["reminder", "config", "--break", "10", "--interval", "15"])
-    assert cfg.reminder_break() == 10
-    assert cfg.reminder_interval() == 15
-=======
-    cfg_path = Path(os.environ["GOAL_GLIDE_DB_DIR"]) / "config.toml"
-    runner.invoke(cli.goal, ["reminder", "enable"])
-    assert cfg.reminders_enabled(cfg_path) is True
-    runner.invoke(cli.goal, ["reminder", "disable"])
-    assert cfg.reminders_enabled(cfg_path) is False
-
-
-def test_config_command_updates_values(runner: CliRunner) -> None:
-    cfg_path = Path(os.environ["GOAL_GLIDE_DB_DIR"]) / "config.toml"
-    runner.invoke(cli.goal, ["reminder", "config", "--break", "10", "--interval", "15"])
     assert cfg.reminder_break(cfg_path) == 10
     assert cfg.reminder_interval(cfg_path) == 15
->>>>>>> 264597fc
 
 
 @pytest.mark.parametrize("val", [0, -5, 200])
@@ -85,15 +77,14 @@
         assert captured == ["hi"]
 
 
-def test_schedule_after_stop_disabled(monkeypatch: pytest.MonkeyPatch) -> None:
+def test_schedule_after_stop_disabled(monkeypatch: pytest.MonkeyPatch, cfg_path: Path) -> None:
     monkeypatch.setattr(reminder, "_sched", None)
     monkeypatch.setattr(cfg, "reminders_enabled", lambda path: False)
-    cfg_path = Path(os.environ["GOAL_GLIDE_DB_DIR"]) / "config.toml"
     reminder.schedule_after_stop(cfg_path)
     assert reminder._sched is None
 
 
-def test_schedule_after_stop_creates_scheduler(monkeypatch: pytest.MonkeyPatch) -> None:
+def test_schedule_after_stop_creates_scheduler(monkeypatch: pytest.MonkeyPatch, cfg_path: Path) -> None:
     created: list[reminder.BackgroundScheduler] = []
     started: list[bool] = []
 
@@ -120,7 +111,6 @@
     monkeypatch.setattr(reminder, "_sched", None)
     monkeypatch.setattr(reminder, "reminders_enabled", lambda path: True)
 
-    cfg_path = Path(os.environ["GOAL_GLIDE_DB_DIR"]) / "config.toml"
     reminder.schedule_after_stop(cfg_path)
 
     assert len(created) == 1

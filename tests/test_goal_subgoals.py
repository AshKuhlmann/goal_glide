from datetime import datetime
from pathlib import Path
import tempfile

from click.testing import CliRunner

from goal_glide.cli import cli
from goal_glide.models.goal import Goal
from goal_glide.models.storage import Storage
from hypothesis import given, settings, strategies as st


def test_store_and_retrieve_parent(tmp_path: Path) -> None:
    storage = Storage(tmp_path / "db.json")
    parent = Goal(id="p", title="parent", created=datetime.utcnow())
    child = Goal(id="c", title="child", created=datetime.utcnow(), parent_id="p")
    storage.add_goal(parent)
    storage.add_goal(child)

    loaded = storage.get_goal("c")
    assert loaded.parent_id == "p"


def test_list_goals_parent_filter(tmp_path: Path) -> None:
    storage = Storage(tmp_path / "db.json")
    p = Goal(id="p", title="parent", created=datetime.utcnow())
    child1 = Goal(id="c1", title="child1", created=datetime.utcnow(), parent_id="p")
    child2 = Goal(id="c2", title="child2", created=datetime.utcnow(), parent_id="p")
    storage.add_goal(p)
    storage.add_goal(child1)
    storage.add_goal(child2)

    children = storage.list_goals(parent_id="p")
    assert {g.id for g in children} == {"c1", "c2"}


def test_remove_parent_keeps_children(tmp_path: Path) -> None:
    storage = Storage(tmp_path / "db.json")
    parent = Goal(id="p", title="p", created=datetime.utcnow())
    c1 = Goal(id="c1", title="c1", created=datetime.utcnow(), parent_id="p")
    c2 = Goal(id="c2", title="c2", created=datetime.utcnow(), parent_id="p")
    storage.add_goal(parent)
    storage.add_goal(c1)
    storage.add_goal(c2)

    storage.remove_goal("p")

    assert storage.get_goal("c1").parent_id == "p"
    assert storage.get_goal("c2").parent_id == "p"
    children = storage.list_goals(parent_id="p")
    assert {g.id for g in children} == {"c1", "c2"}


def test_list_goals_parent_with_archived_flags(tmp_path: Path) -> None:
    storage = Storage(tmp_path / "db.json")
    p = Goal(id="p", title="parent", created=datetime.utcnow())
    active = Goal(id="a", title="active", created=datetime.utcnow(), parent_id="p")
    archived = Goal(id="b", title="archived", created=datetime.utcnow(), parent_id="p")
    storage.add_goal(p)
    storage.add_goal(active)
    storage.add_goal(archived)
    storage.archive_goal("b")

    listed = storage.list_goals(parent_id="p")
    assert [g.id for g in listed] == ["a"]

    listed = storage.list_goals(parent_id="p", include_archived=True)
    assert {g.id for g in listed} == {"a", "b"}

    listed = storage.list_goals(parent_id="p", only_archived=True)
    assert [g.id for g in listed] == ["b"]


def test_list_goals_parent_missing_returns_empty(tmp_path: Path) -> None:
    storage = Storage(tmp_path / "db.json")
    storage.add_goal(Goal(id="p", title="parent", created=datetime.utcnow()))
    storage.add_goal(
        Goal(id="c", title="child", created=datetime.utcnow(), parent_id="p")
    )

    assert storage.list_goals(parent_id="missing") == []


@st.composite
def _parent_child_mapping(draw: st.DrawFn) -> dict[str, list[str]]:
    parents = draw(
        st.lists(st.text(min_size=1, max_size=3), unique=True, min_size=1, max_size=5)
    )
    all_children = draw(
        st.lists(st.text(min_size=1, max_size=3), unique=True, max_size=10)
    )
    mapping = {p: [] for p in parents}
    for cid in all_children:
        parent = draw(st.sampled_from(parents))
        mapping[parent].append(cid)
    return mapping


@given(_parent_child_mapping())
@settings(max_examples=25)
def test_list_goals_parent_property(mapping: dict[str, list[str]]) -> None:
    with tempfile.TemporaryDirectory() as d:
        storage = Storage(Path(d) / "db.json")
        for pid in mapping:
            storage.add_goal(Goal(id=pid, title=pid, created=datetime.utcnow()))
        for pid, cids in mapping.items():
            for cid in cids:
                storage.add_goal(
                    Goal(
                        id=cid,
                        title=cid,
                        created=datetime.utcnow(),
                        parent_id=pid,
                    )
                )
        for pid, cids in mapping.items():
            listed = storage.list_goals(parent_id=pid)
            assert {g.id for g in listed} == set(cids)


def test_cli_add_with_parent(tmp_path: Path) -> None:
    runner = CliRunner()
    env = {"GOAL_GLIDE_DB_DIR": str(tmp_path)}
<<<<<<< HEAD
    runner.invoke(cli, ["goal", "add", "parent"], env=env)
    pid = Storage(tmp_path).list_goals()[0].id
    runner.invoke(cli, ["goal", "add", "child", "--parent", pid], env=env)
    children = Storage(tmp_path).list_goals(parent_id=pid)
=======
    runner.invoke(goal, ["add", "parent"], env=env)
    pid = Storage(tmp_path / "db.json").list_goals()[0].id
    runner.invoke(goal, ["add", "child", "--parent", pid], env=env)
    children = Storage(tmp_path / "db.json").list_goals(parent_id=pid)
>>>>>>> 264597fc
    assert len(children) == 1 and children[0].title == "child"


def test_goal_tree_output(tmp_path: Path) -> None:
    runner = CliRunner()
    env = {"GOAL_GLIDE_DB_DIR": str(tmp_path)}
<<<<<<< HEAD
    runner.invoke(cli, ["goal", "add", "parent"], env=env)
    pid = Storage(tmp_path).list_goals()[0].id
    runner.invoke(cli, ["goal", "add", "child", "--parent", pid], env=env)
    result = runner.invoke(cli, ["goal", "tree"], env=env)
=======
    runner.invoke(goal, ["add", "parent"], env=env)
    pid = Storage(tmp_path / "db.json").list_goals()[0].id
    runner.invoke(goal, ["add", "child", "--parent", pid], env=env)
    result = runner.invoke(goal, ["tree"], env=env)
>>>>>>> 264597fc
    assert "child" in result.output
    assert result.output.find("child") > result.output.find("parent")<|MERGE_RESOLUTION|>--- conflicted
+++ resolved
@@ -121,33 +121,19 @@
 def test_cli_add_with_parent(tmp_path: Path) -> None:
     runner = CliRunner()
     env = {"GOAL_GLIDE_DB_DIR": str(tmp_path)}
-<<<<<<< HEAD
     runner.invoke(cli, ["goal", "add", "parent"], env=env)
-    pid = Storage(tmp_path).list_goals()[0].id
+    pid = Storage(tmp_path / "db.json").list_goals()[0].id
     runner.invoke(cli, ["goal", "add", "child", "--parent", pid], env=env)
-    children = Storage(tmp_path).list_goals(parent_id=pid)
-=======
-    runner.invoke(goal, ["add", "parent"], env=env)
-    pid = Storage(tmp_path / "db.json").list_goals()[0].id
-    runner.invoke(goal, ["add", "child", "--parent", pid], env=env)
     children = Storage(tmp_path / "db.json").list_goals(parent_id=pid)
->>>>>>> 264597fc
     assert len(children) == 1 and children[0].title == "child"
 
 
 def test_goal_tree_output(tmp_path: Path) -> None:
     runner = CliRunner()
     env = {"GOAL_GLIDE_DB_DIR": str(tmp_path)}
-<<<<<<< HEAD
     runner.invoke(cli, ["goal", "add", "parent"], env=env)
-    pid = Storage(tmp_path).list_goals()[0].id
+    pid = Storage(tmp_path / "db.json").list_goals()[0].id
     runner.invoke(cli, ["goal", "add", "child", "--parent", pid], env=env)
     result = runner.invoke(cli, ["goal", "tree"], env=env)
-=======
-    runner.invoke(goal, ["add", "parent"], env=env)
-    pid = Storage(tmp_path / "db.json").list_goals()[0].id
-    runner.invoke(goal, ["add", "child", "--parent", pid], env=env)
-    result = runner.invoke(goal, ["tree"], env=env)
->>>>>>> 264597fc
     assert "child" in result.output
     assert result.output.find("child") > result.output.find("parent")
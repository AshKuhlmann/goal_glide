from __future__ import annotations

from pathlib import Path

from click.testing import CliRunner

from goal_glide.cli import cli
from goal_glide.models.storage import Storage


def test_add_single_tag(tmp_path: Path, runner: CliRunner) -> None:
<<<<<<< HEAD
    runner.invoke(cli, ["goal", "add", "g"])
    gid = Storage(tmp_path).list_goals()[0].id
    result = runner.invoke(cli, ["tag", "add", gid, "writing"])
=======
    runner.invoke(goal, ["add", "g"])
    gid = Storage(tmp_path / "db.json").list_goals()[0].id
    result = runner.invoke(goal, ["tag", "add", gid, "writing"])
>>>>>>> 264597fc
    assert result.exit_code == 0
    assert "writing" in result.output
    assert Storage(tmp_path / "db.json").get_goal(gid).tags == ["writing"]


def test_add_duplicate_tag_no_dupe(tmp_path: Path, runner: CliRunner) -> None:
<<<<<<< HEAD
    runner.invoke(cli, ["goal", "add", "g"])
    gid = Storage(tmp_path).list_goals()[0].id
    runner.invoke(cli, ["tag", "add", gid, "health"])
    result = runner.invoke(cli, ["tag", "add", gid, "health"])
=======
    runner.invoke(goal, ["add", "g"])
    gid = Storage(tmp_path / "db.json").list_goals()[0].id
    runner.invoke(goal, ["tag", "add", gid, "health"])
    result = runner.invoke(goal, ["tag", "add", gid, "health"])
>>>>>>> 264597fc
    assert result.exit_code == 0
    assert Storage(tmp_path / "db.json").get_goal(gid).tags == ["health"]


def test_add_invalid_tag_fails(tmp_path: Path, runner: CliRunner) -> None:
<<<<<<< HEAD
    runner.invoke(cli, ["goal", "add", "g"])
    gid = Storage(tmp_path).list_goals()[0].id
    result = runner.invoke(cli, ["tag", "add", gid, "BadTag!"])
=======
    runner.invoke(goal, ["add", "g"])
    gid = Storage(tmp_path / "db.json").list_goals()[0].id
    result = runner.invoke(goal, ["tag", "add", gid, "BadTag!"])
>>>>>>> 264597fc
    assert result.exit_code != 0
    assert not Storage(tmp_path / "db.json").get_goal(gid).tags


def test_remove_tag(tmp_path: Path, runner: CliRunner) -> None:
<<<<<<< HEAD
    runner.invoke(cli, ["goal", "add", "g"])
    gid = Storage(tmp_path).list_goals()[0].id
    runner.invoke(cli, ["tag", "add", gid, "a", "b"])
    result = runner.invoke(cli, ["tag", "rm", gid, "a"])
=======
    runner.invoke(goal, ["add", "g"])
    gid = Storage(tmp_path / "db.json").list_goals()[0].id
    runner.invoke(goal, ["tag", "add", gid, "a", "b"])
    result = runner.invoke(goal, ["tag", "rm", gid, "a"])
>>>>>>> 264597fc
    assert result.exit_code == 0
    assert Storage(tmp_path / "db.json").get_goal(gid).tags == ["b"]


def test_remove_nonexistent_tag_warns(tmp_path: Path, runner: CliRunner) -> None:
<<<<<<< HEAD
    runner.invoke(cli, ["goal", "add", "g"])
    gid = Storage(tmp_path).list_goals()[0].id
    result = runner.invoke(cli, ["tag", "rm", gid, "none"])
=======
    runner.invoke(goal, ["add", "g"])
    gid = Storage(tmp_path / "db.json").list_goals()[0].id
    result = runner.invoke(goal, ["tag", "rm", gid, "none"])
>>>>>>> 264597fc
    assert result.exit_code == 0
    assert "not present" in result.output


def test_list_filter_single_tag(tmp_path: Path, runner: CliRunner) -> None:
<<<<<<< HEAD
    runner.invoke(cli, ["goal", "add", "g1"])
    runner.invoke(cli, ["goal", "add", "g2"])
    goals = Storage(tmp_path).list_goals()
    runner.invoke(cli, ["tag", "add", goals[0].id, "work"])
    runner.invoke(cli, ["tag", "add", goals[1].id, "play"])
    result = runner.invoke(cli, ["goal", "list", "--tag", "work"])
=======
    runner.invoke(goal, ["add", "g1"])
    runner.invoke(goal, ["add", "g2"])
    goals = Storage(tmp_path / "db.json").list_goals()
    runner.invoke(goal, ["tag", "add", goals[0].id, "work"])
    runner.invoke(goal, ["tag", "add", goals[1].id, "play"])
    result = runner.invoke(goal, ["list", "--tag", "work"])
>>>>>>> 264597fc
    assert "g1" in result.output and "g2" not in result.output


def test_list_filter_multiple_tags_and_logic(tmp_path: Path, runner: CliRunner) -> None:
<<<<<<< HEAD
    runner.invoke(cli, ["goal", "add", "g1"])
    gid = Storage(tmp_path).list_goals()[0].id
    runner.invoke(cli, ["tag", "add", gid, "a", "b"])
    runner.invoke(cli, ["goal", "add", "g2"])
    gid2 = Storage(tmp_path).list_goals()[1].id
    runner.invoke(cli, ["tag", "add", gid2, "a"])
    result = runner.invoke(cli, ["goal", "list", "--tag", "a", "--tag", "b"])
=======
    runner.invoke(goal, ["add", "g1"])
    gid = Storage(tmp_path / "db.json").list_goals()[0].id
    runner.invoke(goal, ["tag", "add", gid, "a", "b"])
    runner.invoke(goal, ["add", "g2"])
    gid2 = Storage(tmp_path / "db.json").list_goals()[1].id
    runner.invoke(goal, ["tag", "add", gid2, "a"])
    result = runner.invoke(goal, ["list", "--tag", "a", "--tag", "b"])
>>>>>>> 264597fc
    assert "g1" in result.output and "g2" not in result.output


def test_tag_list_counts(tmp_path: Path, runner: CliRunner) -> None:
<<<<<<< HEAD
    runner.invoke(cli, ["goal", "add", "g1"])
    runner.invoke(cli, ["goal", "add", "g2"])
    goals = Storage(tmp_path).list_goals()
    runner.invoke(cli, ["tag", "add", goals[0].id, "work", "fun"])
    runner.invoke(cli, ["tag", "add", goals[1].id, "work"])
    result = runner.invoke(cli, ["tag", "list"])
=======
    runner.invoke(goal, ["add", "g1"])
    runner.invoke(goal, ["add", "g2"])
    goals = Storage(tmp_path / "db.json").list_goals()
    runner.invoke(goal, ["tag", "add", goals[0].id, "work", "fun"])
    runner.invoke(goal, ["tag", "add", goals[1].id, "work"])
    result = runner.invoke(goal, ["tag", "list"])
>>>>>>> 264597fc
    assert result.exit_code == 0
    rows = [line for line in result.output.splitlines() if "│" in line]
    assert any("work" in r and "2" in r for r in rows)
    assert any("fun" in r and "1" in r for r in rows)<|MERGE_RESOLUTION|>--- conflicted
+++ resolved
@@ -9,136 +9,76 @@
 
 
 def test_add_single_tag(tmp_path: Path, runner: CliRunner) -> None:
-<<<<<<< HEAD
     runner.invoke(cli, ["goal", "add", "g"])
-    gid = Storage(tmp_path).list_goals()[0].id
+    gid = Storage(tmp_path / "db.json").list_goals()[0].id
     result = runner.invoke(cli, ["tag", "add", gid, "writing"])
-=======
-    runner.invoke(goal, ["add", "g"])
-    gid = Storage(tmp_path / "db.json").list_goals()[0].id
-    result = runner.invoke(goal, ["tag", "add", gid, "writing"])
->>>>>>> 264597fc
     assert result.exit_code == 0
     assert "writing" in result.output
     assert Storage(tmp_path / "db.json").get_goal(gid).tags == ["writing"]
 
 
 def test_add_duplicate_tag_no_dupe(tmp_path: Path, runner: CliRunner) -> None:
-<<<<<<< HEAD
     runner.invoke(cli, ["goal", "add", "g"])
-    gid = Storage(tmp_path).list_goals()[0].id
+    gid = Storage(tmp_path / "db.json").list_goals()[0].id
     runner.invoke(cli, ["tag", "add", gid, "health"])
     result = runner.invoke(cli, ["tag", "add", gid, "health"])
-=======
-    runner.invoke(goal, ["add", "g"])
-    gid = Storage(tmp_path / "db.json").list_goals()[0].id
-    runner.invoke(goal, ["tag", "add", gid, "health"])
-    result = runner.invoke(goal, ["tag", "add", gid, "health"])
->>>>>>> 264597fc
     assert result.exit_code == 0
     assert Storage(tmp_path / "db.json").get_goal(gid).tags == ["health"]
 
 
 def test_add_invalid_tag_fails(tmp_path: Path, runner: CliRunner) -> None:
-<<<<<<< HEAD
     runner.invoke(cli, ["goal", "add", "g"])
-    gid = Storage(tmp_path).list_goals()[0].id
+    gid = Storage(tmp_path / "db.json").list_goals()[0].id
     result = runner.invoke(cli, ["tag", "add", gid, "BadTag!"])
-=======
-    runner.invoke(goal, ["add", "g"])
-    gid = Storage(tmp_path / "db.json").list_goals()[0].id
-    result = runner.invoke(goal, ["tag", "add", gid, "BadTag!"])
->>>>>>> 264597fc
     assert result.exit_code != 0
     assert not Storage(tmp_path / "db.json").get_goal(gid).tags
 
 
 def test_remove_tag(tmp_path: Path, runner: CliRunner) -> None:
-<<<<<<< HEAD
     runner.invoke(cli, ["goal", "add", "g"])
-    gid = Storage(tmp_path).list_goals()[0].id
+    gid = Storage(tmp_path / "db.json").list_goals()[0].id
     runner.invoke(cli, ["tag", "add", gid, "a", "b"])
     result = runner.invoke(cli, ["tag", "rm", gid, "a"])
-=======
-    runner.invoke(goal, ["add", "g"])
-    gid = Storage(tmp_path / "db.json").list_goals()[0].id
-    runner.invoke(goal, ["tag", "add", gid, "a", "b"])
-    result = runner.invoke(goal, ["tag", "rm", gid, "a"])
->>>>>>> 264597fc
     assert result.exit_code == 0
     assert Storage(tmp_path / "db.json").get_goal(gid).tags == ["b"]
 
 
 def test_remove_nonexistent_tag_warns(tmp_path: Path, runner: CliRunner) -> None:
-<<<<<<< HEAD
     runner.invoke(cli, ["goal", "add", "g"])
-    gid = Storage(tmp_path).list_goals()[0].id
+    gid = Storage(tmp_path / "db.json").list_goals()[0].id
     result = runner.invoke(cli, ["tag", "rm", gid, "none"])
-=======
-    runner.invoke(goal, ["add", "g"])
-    gid = Storage(tmp_path / "db.json").list_goals()[0].id
-    result = runner.invoke(goal, ["tag", "rm", gid, "none"])
->>>>>>> 264597fc
     assert result.exit_code == 0
     assert "not present" in result.output
 
 
 def test_list_filter_single_tag(tmp_path: Path, runner: CliRunner) -> None:
-<<<<<<< HEAD
     runner.invoke(cli, ["goal", "add", "g1"])
     runner.invoke(cli, ["goal", "add", "g2"])
-    goals = Storage(tmp_path).list_goals()
+    goals = Storage(tmp_path / "db.json").list_goals()
     runner.invoke(cli, ["tag", "add", goals[0].id, "work"])
     runner.invoke(cli, ["tag", "add", goals[1].id, "play"])
     result = runner.invoke(cli, ["goal", "list", "--tag", "work"])
-=======
-    runner.invoke(goal, ["add", "g1"])
-    runner.invoke(goal, ["add", "g2"])
-    goals = Storage(tmp_path / "db.json").list_goals()
-    runner.invoke(goal, ["tag", "add", goals[0].id, "work"])
-    runner.invoke(goal, ["tag", "add", goals[1].id, "play"])
-    result = runner.invoke(goal, ["list", "--tag", "work"])
->>>>>>> 264597fc
     assert "g1" in result.output and "g2" not in result.output
 
 
 def test_list_filter_multiple_tags_and_logic(tmp_path: Path, runner: CliRunner) -> None:
-<<<<<<< HEAD
     runner.invoke(cli, ["goal", "add", "g1"])
-    gid = Storage(tmp_path).list_goals()[0].id
+    gid = Storage(tmp_path / "db.json").list_goals()[0].id
     runner.invoke(cli, ["tag", "add", gid, "a", "b"])
     runner.invoke(cli, ["goal", "add", "g2"])
-    gid2 = Storage(tmp_path).list_goals()[1].id
+    gid2 = Storage(tmp_path / "db.json").list_goals()[1].id
     runner.invoke(cli, ["tag", "add", gid2, "a"])
     result = runner.invoke(cli, ["goal", "list", "--tag", "a", "--tag", "b"])
-=======
-    runner.invoke(goal, ["add", "g1"])
-    gid = Storage(tmp_path / "db.json").list_goals()[0].id
-    runner.invoke(goal, ["tag", "add", gid, "a", "b"])
-    runner.invoke(goal, ["add", "g2"])
-    gid2 = Storage(tmp_path / "db.json").list_goals()[1].id
-    runner.invoke(goal, ["tag", "add", gid2, "a"])
-    result = runner.invoke(goal, ["list", "--tag", "a", "--tag", "b"])
->>>>>>> 264597fc
     assert "g1" in result.output and "g2" not in result.output
 
 
 def test_tag_list_counts(tmp_path: Path, runner: CliRunner) -> None:
-<<<<<<< HEAD
     runner.invoke(cli, ["goal", "add", "g1"])
     runner.invoke(cli, ["goal", "add", "g2"])
-    goals = Storage(tmp_path).list_goals()
+    goals = Storage(tmp_path / "db.json").list_goals()
     runner.invoke(cli, ["tag", "add", goals[0].id, "work", "fun"])
     runner.invoke(cli, ["tag", "add", goals[1].id, "work"])
     result = runner.invoke(cli, ["tag", "list"])
-=======
-    runner.invoke(goal, ["add", "g1"])
-    runner.invoke(goal, ["add", "g2"])
-    goals = Storage(tmp_path / "db.json").list_goals()
-    runner.invoke(goal, ["tag", "add", goals[0].id, "work", "fun"])
-    runner.invoke(goal, ["tag", "add", goals[1].id, "work"])
-    result = runner.invoke(goal, ["tag", "list"])
->>>>>>> 264597fc
     assert result.exit_code == 0
     rows = [line for line in result.output.splitlines() if "│" in line]
     assert any("work" in r and "2" in r for r in rows)

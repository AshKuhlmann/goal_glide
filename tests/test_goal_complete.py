from click.testing import CliRunner
from pathlib import Path
from goal_glide.cli import cli
from goal_glide.models.storage import Storage


def test_complete_and_reopen(tmp_path: Path, runner: CliRunner) -> None:
<<<<<<< HEAD
    runner.invoke(cli, ["goal", "add", "g"])
    gid = Storage(tmp_path).list_goals()[0].id
    result = runner.invoke(cli, ["goal", "complete", gid])
    assert result.exit_code == 0
    assert Storage(tmp_path).get_goal(gid).completed is True
    result = runner.invoke(cli, ["goal", "reopen", gid])
=======
    runner.invoke(goal, ["add", "g"])
    gid = Storage(tmp_path / "db.json").list_goals()[0].id
    result = runner.invoke(goal, ["complete", gid])
    assert result.exit_code == 0
    assert Storage(tmp_path / "db.json").get_goal(gid).completed is True
    result = runner.invoke(goal, ["reopen", gid])
>>>>>>> 264597fc
    assert result.exit_code == 0
    assert Storage(tmp_path / "db.json").get_goal(gid).completed is False<|MERGE_RESOLUTION|>--- conflicted
+++ resolved
@@ -5,20 +5,12 @@
 
 
 def test_complete_and_reopen(tmp_path: Path, runner: CliRunner) -> None:
-<<<<<<< HEAD
+    db_path = tmp_path / "db.json"
     runner.invoke(cli, ["goal", "add", "g"])
-    gid = Storage(tmp_path).list_goals()[0].id
+    gid = Storage(db_path).list_goals()[0].id
     result = runner.invoke(cli, ["goal", "complete", gid])
     assert result.exit_code == 0
-    assert Storage(tmp_path).get_goal(gid).completed is True
+    assert Storage(db_path).get_goal(gid).completed is True
     result = runner.invoke(cli, ["goal", "reopen", gid])
-=======
-    runner.invoke(goal, ["add", "g"])
-    gid = Storage(tmp_path / "db.json").list_goals()[0].id
-    result = runner.invoke(goal, ["complete", gid])
     assert result.exit_code == 0
-    assert Storage(tmp_path / "db.json").get_goal(gid).completed is True
-    result = runner.invoke(goal, ["reopen", gid])
->>>>>>> 264597fc
-    assert result.exit_code == 0
-    assert Storage(tmp_path / "db.json").get_goal(gid).completed is False+    assert Storage(db_path).get_goal(gid).completed is False
--- conflicted
+++ resolved
@@ -1,206 +1,139 @@
-from __future__ import annotations
-
-import sys
-from pathlib import Path as _Path
-
-sys.path.insert(0, str(_Path(__file__).resolve().parents[1]))
-
+import tomllib
 from pathlib import Path
-
+import pytest
 from click.testing import CliRunner
 
 from goal_glide.cli import cli
-from goal_glide.models.goal import Priority
-from goal_glide.models.storage import Storage
+from goal_glide import config
 
 
-def test_add_with_priority(tmp_path: Path, runner: CliRunner) -> None:
-    result = runner.invoke(cli, ["goal", "add", "Test goal", "-p", "high"])
-    assert result.exit_code == 0
-    storage = Storage(tmp_path / "db.json")
-    goals = storage.list_goals()
-    assert goals[0].priority == Priority.high
+@pytest.fixture()
+def cfg_path(tmp_path: Path) -> Path:
+    return tmp_path / "config.toml"
 
 
-def test_add_with_deadline(tmp_path: Path, runner: CliRunner) -> None:
-<<<<<<< HEAD
-    runner.invoke(cli, ["goal", "add", "Test goal", "--deadline", "2030-01-01"])
-    storage = Storage(tmp_path)
-=======
-    runner.invoke(goal, ["add", "Test goal", "--deadline", "2030-01-01"])
-    storage = Storage(tmp_path / "db.json")
->>>>>>> 264597fc
-    goals = storage.list_goals()
-    assert goals[0].deadline.strftime("%Y-%m-%d") == "2030-01-01"
+def test_default_values_when_file_missing(cfg_path: Path) -> None:
+    assert config.quotes_enabled(cfg_path) is True
+    assert config.reminders_enabled(cfg_path) is False
+    assert config.reminder_break(cfg_path) == 5
+    assert config.reminder_interval(cfg_path) == 30
+    assert config.pomo_duration(cfg_path) == 25
+    assert config.load_config(cfg_path) == config.DEFAULTS
 
 
-def test_archive_sets_flag(tmp_path: Path, runner: CliRunner) -> None:
-    result = runner.invoke(cli, ["goal", "add", "Test goal"])
-    assert result.exit_code == 0
-<<<<<<< HEAD
-    goal_id = Storage(tmp_path).list_goals()[0].id
-    result = runner.invoke(cli, ["goal", "archive", goal_id])
-=======
-    goal_id = Storage(tmp_path / "db.json").list_goals()[0].id
-    result = runner.invoke(goal, ["archive", goal_id])
->>>>>>> 264597fc
-    assert result.exit_code == 0
-    assert Storage(tmp_path / "db.json").get_goal(goal_id).archived is True
+def test_save_and_load_roundtrip(cfg_path: Path) -> None:
+    new_cfg = {
+        "quotes_enabled": False,
+        "reminders_enabled": True,
+        "reminder_break_min": 10,
+        "reminder_interval_min": 20,
+        "pomo_duration_min": 15,
+    }
+    config.save_config(new_cfg, cfg_path)
+    loaded = config.load_config(cfg_path)
+    assert loaded["quotes_enabled"] is False
+    assert loaded["reminders_enabled"] is True
+    text = cfg_path.read_text()
+    assert "quotes_enabled = false" in text
+    assert "reminders_enabled = true" in text
 
 
-def test_restore_unsets_flag(tmp_path: Path, runner: CliRunner) -> None:
-<<<<<<< HEAD
-    result = runner.invoke(cli, ["goal", "add", "Test goal"])
-    gid = Storage(tmp_path).list_goals()[0].id
-    runner.invoke(cli, ["goal", "archive", gid])
-    result = runner.invoke(cli, ["goal", "restore", gid])
-=======
-    result = runner.invoke(goal, ["add", "Test goal"])
-    gid = Storage(tmp_path / "db.json").list_goals()[0].id
-    runner.invoke(goal, ["archive", gid])
-    result = runner.invoke(goal, ["restore", gid])
->>>>>>> 264597fc
+def test_show_command_outputs_all_settings(cfg_path: Path) -> None:
+    cfg = {
+        "quotes_enabled": False,
+        "reminders_enabled": True,
+        "reminder_break_min": 10,
+        "reminder_interval_min": 20,
+        "pomo_duration_min": 15,
+    }
+    config.save_config(cfg, cfg_path)
+    runner = CliRunner()
+    env = {"GOAL_GLIDE_DB_DIR": str(cfg_path.parent), "HOME": str(cfg_path.parent)}
+    result = runner.invoke(cli, ["config", "show"], env=env)
     assert result.exit_code == 0
-    assert Storage(tmp_path / "db.json").get_goal(gid).archived is False
+    for k, v in cfg.items():
+        assert k in result.output
+        assert str(v) in result.output
 
 
-def test_list_filters_priority_and_archived(tmp_path: Path, runner: CliRunner) -> None:
-<<<<<<< HEAD
-    runner.invoke(cli, ["goal", "add", "g1", "-p", "low"])
-    runner.invoke(cli, ["goal", "add", "g2", "-p", "high"])
-    gid = [g for g in Storage(tmp_path).list_goals() if g.priority == Priority.low][
-        0
-    ].id
-    runner.invoke(cli, ["goal", "archive", gid])
-    result = runner.invoke(cli, ["goal", "list", "--priority", "high"])
-=======
-    runner.invoke(goal, ["add", "g1", "-p", "low"])
-    runner.invoke(goal, ["add", "g2", "-p", "high"])
-    gid = [
-        g
-        for g in Storage(tmp_path / "db.json").list_goals()
-        if g.priority == Priority.low
-    ][0].id
-    runner.invoke(goal, ["archive", gid])
-    result = runner.invoke(goal, ["list", "--priority", "high"])
->>>>>>> 264597fc
-    assert "g2" in result.output
-    assert "g1" not in result.output
-    result = runner.invoke(cli, ["goal", "list", "--archived"])
-    assert "g1" in result.output
-    assert "g2" not in result.output
+def test_partial_config_file_loads_defaults(cfg_path: Path) -> None:
+    cfg_path.write_text("quotes_enabled = false", encoding="utf-8")
+    loaded = config.load_config(cfg_path)
+    assert loaded["quotes_enabled"] is False
+    for key, value in config.DEFAULTS.items():
+        if key != "quotes_enabled":
+            assert loaded[key] == value
+
+    assert config.quotes_enabled(cfg_path) is False
+    assert (
+        config.reminders_enabled(cfg_path)
+        is config.DEFAULTS["reminders_enabled"]
+    )
+    assert (
+        config.reminder_break(cfg_path)
+        == config.DEFAULTS["reminder_break_min"]
+    )
+    assert (
+        config.reminder_interval(cfg_path)
+        == config.DEFAULTS["reminder_interval_min"]
+    )
+    assert (
+        config.pomo_duration(cfg_path)
+        == config.DEFAULTS["pomo_duration_min"]
+    )
 
 
-def test_errors_on_double_archive(tmp_path: Path, runner: CliRunner) -> None:
-<<<<<<< HEAD
-    runner.invoke(cli, ["goal", "add", "g1"])
-    storage = Storage(tmp_path)
-=======
-    runner.invoke(goal, ["add", "g1"])
-    storage = Storage(tmp_path / "db.json")
->>>>>>> 264597fc
-    gid = storage.list_goals()[0].id
-    runner.invoke(cli, ["goal", "archive", gid])
-    result = runner.invoke(cli, ["goal", "archive", gid])
-    assert result.exit_code != 0
-    assert "already archived" in result.output
+def test_load_reflects_file_changes(cfg_path: Path) -> None:
+    cfg_path.write_text("quotes_enabled = false", encoding="utf-8")
+    first = config.quotes_enabled(cfg_path)
+    assert first is False
+    cfg_path.write_text("quotes_enabled = true", encoding="utf-8")
+    second = config.quotes_enabled(cfg_path)
+    assert second is True
 
 
-def test_archive_restore_keeps_tags(tmp_path: Path, runner: CliRunner) -> None:
-<<<<<<< HEAD
-    runner.invoke(cli, ["goal", "add", "g"])
-    gid = Storage(tmp_path).list_goals()[0].id
-    runner.invoke(cli, ["tag", "add", gid, "a", "b"])
-    runner.invoke(cli, ["goal", "archive", gid])
-    assert Storage(tmp_path).get_goal(gid).tags == ["a", "b"]
-    runner.invoke(cli, ["goal", "restore", gid])
-    assert Storage(tmp_path).get_goal(gid).tags == ["a", "b"]
-=======
-    runner.invoke(goal, ["add", "g"])
-    gid = Storage(tmp_path / "db.json").list_goals()[0].id
-    runner.invoke(goal, ["tag", "add", gid, "a", "b"])
-    runner.invoke(goal, ["archive", gid])
-    assert Storage(tmp_path / "db.json").get_goal(gid).tags == ["a", "b"]
-    runner.invoke(goal, ["restore", gid])
-    assert Storage(tmp_path / "db.json").get_goal(gid).tags == ["a", "b"]
->>>>>>> 264597fc
+def test_save_creates_parent_dirs(tmp_path: Path) -> None:
+    nested = tmp_path / "a" / "b" / "config.toml"
+    nested.parent.mkdir(parents=True, exist_ok=True)
+    config.save_config({"quotes_enabled": False}, nested)
+    assert nested.exists() is True
 
 
-def test_archive_nonexistent_id(runner: CliRunner) -> None:
-    result = runner.invoke(cli, ["goal", "archive", "bad-id"])
-    assert result.exit_code == 1
-    assert "not found" in result.output
+def test_save_string_value(cfg_path: Path) -> None:
+    cfg = {"foo": "bar"}
+    config.save_config(cfg, cfg_path)
+    text = cfg_path.read_text()
+    assert "foo = 'bar'" in text
+    loaded = config.load_config(cfg_path)
+    assert loaded["foo"] == "bar"
 
 
-def test_restore_nonexistent_id(runner: CliRunner) -> None:
-    result = runner.invoke(cli, ["goal", "restore", "bad-id"])
-    assert result.exit_code == 1
-    assert "not found" in result.output
+def test_mutating_loaded_config_does_not_affect_cache(cfg_path: Path) -> None:
+    cfg = {
+        "quotes_enabled": True,
+        "reminders_enabled": True,
+        "reminder_break_min": 10,
+        "reminder_interval_min": 20,
+        "pomo_duration_min": 15,
+    }
+    config.save_config(cfg, cfg_path)
+
+    cfg1 = config.load_config(cfg_path)
+    cfg1["quotes_enabled"] = False
+
+    cfg2 = config.load_config(cfg_path)
+    assert cfg2["quotes_enabled"] is True
 
 
-def test_restore_not_archived(tmp_path: Path, runner: CliRunner) -> None:
-<<<<<<< HEAD
-    runner.invoke(cli, ["goal", "add", "g"])
-    gid = Storage(tmp_path).list_goals()[0].id
-    result = runner.invoke(cli, ["goal", "restore", gid])
-=======
-    runner.invoke(goal, ["add", "g"])
-    gid = Storage(tmp_path / "db.json").list_goals()[0].id
-    result = runner.invoke(goal, ["restore", gid])
->>>>>>> 264597fc
-    assert result.exit_code == 1
-    assert "not archived" in result.output
+def test_invalid_toml_raises_decode_error(cfg_path: Path) -> None:
+    cfg_path.write_text("foo = bar", encoding="utf-8")
+    with pytest.raises(tomllib.TOMLDecodeError):
+        config.load_config(cfg_path)
 
 
-def test_list_all_includes_archived(tmp_path: Path, runner: CliRunner) -> None:
-<<<<<<< HEAD
-    runner.invoke(cli, ["goal", "add", "g1"])
-    gid1 = Storage(tmp_path).list_goals()[0].id
-    runner.invoke(cli, ["goal", "archive", gid1])
-    runner.invoke(cli, ["goal", "add", "g2"])
-    result = runner.invoke(cli, ["goal", "list"])
-=======
-    runner.invoke(goal, ["add", "g1"])
-    gid1 = Storage(tmp_path / "db.json").list_goals()[0].id
-    runner.invoke(goal, ["archive", gid1])
-    runner.invoke(goal, ["add", "g2"])
-    result = runner.invoke(goal, ["list"])
->>>>>>> 264597fc
-    assert "g2" in result.output and "g1" not in result.output
-    result = runner.invoke(cli, ["goal", "list", "--all"])
-    assert "g1" in result.output and "g2" in result.output
-
-
-def test_list_archived_priority_filter(tmp_path: Path, runner: CliRunner) -> None:
-<<<<<<< HEAD
-    runner.invoke(cli, ["goal", "add", "a", "-p", "low"])
-    runner.invoke(cli, ["goal", "add", "b", "-p", "high"])
-    runner.invoke(cli, ["goal", "add", "c", "-p", "low"])
-    goals = Storage(tmp_path).list_goals()
-=======
-    runner.invoke(goal, ["add", "a", "-p", "low"])
-    runner.invoke(goal, ["add", "b", "-p", "high"])
-    runner.invoke(goal, ["add", "c", "-p", "low"])
-    goals = Storage(tmp_path / "db.json").list_goals()
->>>>>>> 264597fc
-    for g in goals:
-        runner.invoke(cli, ["goal", "archive", g.id])
-    result = runner.invoke(cli, ["goal", "list", "--archived", "--priority", "high"])
-    assert "b" in result.output
-    assert "| a |" not in result.output
-    assert "| c |" not in result.output
-
-
-def test_list_shows_completed(tmp_path: Path, runner: CliRunner) -> None:
-<<<<<<< HEAD
-    runner.invoke(cli, ["goal", "add", "g"])
-    gid = Storage(tmp_path).list_goals()[0].id
-    runner.invoke(cli, ["goal", "complete", gid])
-    result = runner.invoke(cli, ["goal", "list"])
-=======
-    runner.invoke(goal, ["add", "g"])
-    gid = Storage(tmp_path / "db.json").list_goals()[0].id
-    runner.invoke(goal, ["complete", gid])
-    result = runner.invoke(goal, ["list"])
->>>>>>> 264597fc
-    assert "Comple" in result.output+def test_cli_respects_env_variable(tmp_path: Path) -> None:
+    runner = CliRunner()
+    env = {"GOAL_GLIDE_DB_DIR": str(tmp_path), "HOME": str(tmp_path)}
+    result = runner.invoke(cli, ["config", "quotes", "--disable"], env=env)
+    assert result.exit_code == 0
+    assert (tmp_path / "config.toml").exists()
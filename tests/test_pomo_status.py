import datetime
from pathlib import Path

from click.testing import CliRunner

from goal_glide.cli import cli
from goal_glide.services import pomodoro


def test_status_no_session(tmp_path: Path, monkeypatch, runner: CliRunner):
<<<<<<< HEAD
    monkeypatch.setenv("HOME", str(tmp_path))
    monkeypatch.setenv("GOAL_GLIDE_SESSION_FILE", str(tmp_path / "session.json"))
    import importlib
    importlib.reload(pomodoro)
    result = runner.invoke(cli, ["pomo", "status"])
=======
    env = {"GOAL_GLIDE_DB_DIR": str(tmp_path), "HOME": str(tmp_path)}
    result = runner.invoke(cli.goal, ["pomo", "status"], env=env)
>>>>>>> 264597fc
    assert result.exit_code == 0
    assert "No active session" in result.output


def test_status_with_session(tmp_path: Path, monkeypatch, runner: CliRunner):
    env = {"GOAL_GLIDE_DB_DIR": str(tmp_path), "HOME": str(tmp_path)}
    start_time = datetime.datetime(2023, 1, 1, 12, 0, 0)

    class StartDT(datetime.datetime):
        @classmethod
        def now(cls) -> datetime.datetime:  # type: ignore[override]
            return start_time

    monkeypatch.setattr(pomodoro, "datetime", StartDT)
    pomodoro.start_session(
        30,
        session_path=Path(env["GOAL_GLIDE_DB_DIR"]) / "session.json",
        config_path=Path(env["GOAL_GLIDE_DB_DIR"]) / "config.toml",
    )

    later = start_time + datetime.timedelta(minutes=10)

    class LaterDT(datetime.datetime):
        @classmethod
        def now(cls) -> datetime.datetime:  # type: ignore[override]
            return later

<<<<<<< HEAD
    from goal_glide.commands import pomo_cmds
    monkeypatch.setattr(pomo_cmds, "datetime", LaterDT)
    result = runner.invoke(cli, ["pomo", "status"])
=======
    monkeypatch.setattr(cli, "datetime", LaterDT)
    result = runner.invoke(cli.goal, ["pomo", "status"], env=env)
>>>>>>> 264597fc
    assert result.exit_code == 0
    assert "Elapsed 10m" in result.output
    assert "Remaining 20m" in result.output


def test_status_paused(tmp_path: Path, monkeypatch, runner: CliRunner):
    env = {"GOAL_GLIDE_DB_DIR": str(tmp_path), "HOME": str(tmp_path)}
    start_time = datetime.datetime(2023, 1, 1, 12, 0, 0)

    class StartDT(datetime.datetime):
        @classmethod
        def now(cls) -> datetime.datetime:  # type: ignore[override]
            return start_time

    monkeypatch.setattr(pomodoro, "datetime", StartDT)
    pomodoro.start_session(
        30,
        session_path=Path(env["GOAL_GLIDE_DB_DIR"]) / "session.json",
        config_path=Path(env["GOAL_GLIDE_DB_DIR"]) / "config.toml",
    )

    later = start_time + datetime.timedelta(minutes=10)
    dt_cls = type("DT", (datetime.datetime,), {"now": classmethod(lambda cls: later)})
    monkeypatch.setattr(pomodoro, "datetime", dt_cls)
    pomodoro.pause_session(Path(env["GOAL_GLIDE_DB_DIR"]) / "session.json")

    much_later = start_time + datetime.timedelta(minutes=20)

    class LaterDT(datetime.datetime):
        @classmethod
        def now(cls) -> datetime.datetime:  # type: ignore[override]
            return much_later

<<<<<<< HEAD
    from goal_glide.commands import pomo_cmds
    monkeypatch.setattr(pomo_cmds, "datetime", LaterDT)
    result = runner.invoke(cli, ["pomo", "status"])
=======
    monkeypatch.setattr(cli, "datetime", LaterDT)
    result = runner.invoke(cli.goal, ["pomo", "status"], env=env)
>>>>>>> 264597fc
    assert result.exit_code == 0
    assert "Elapsed 10m" in result.output
    assert "Remaining 20m" in result.output<|MERGE_RESOLUTION|>--- conflicted
+++ resolved
@@ -8,16 +8,8 @@
 
 
 def test_status_no_session(tmp_path: Path, monkeypatch, runner: CliRunner):
-<<<<<<< HEAD
-    monkeypatch.setenv("HOME", str(tmp_path))
-    monkeypatch.setenv("GOAL_GLIDE_SESSION_FILE", str(tmp_path / "session.json"))
-    import importlib
-    importlib.reload(pomodoro)
-    result = runner.invoke(cli, ["pomo", "status"])
-=======
     env = {"GOAL_GLIDE_DB_DIR": str(tmp_path), "HOME": str(tmp_path)}
-    result = runner.invoke(cli.goal, ["pomo", "status"], env=env)
->>>>>>> 264597fc
+    result = runner.invoke(cli, ["pomo", "status"], env=env)
     assert result.exit_code == 0
     assert "No active session" in result.output
 
@@ -45,14 +37,8 @@
         def now(cls) -> datetime.datetime:  # type: ignore[override]
             return later
 
-<<<<<<< HEAD
-    from goal_glide.commands import pomo_cmds
-    monkeypatch.setattr(pomo_cmds, "datetime", LaterDT)
-    result = runner.invoke(cli, ["pomo", "status"])
-=======
-    monkeypatch.setattr(cli, "datetime", LaterDT)
-    result = runner.invoke(cli.goal, ["pomo", "status"], env=env)
->>>>>>> 264597fc
+    monkeypatch.setattr(pomodoro, "datetime", LaterDT) # Also affects the cli call context
+    result = runner.invoke(cli, ["pomo", "status"], env=env)
     assert result.exit_code == 0
     assert "Elapsed 10m" in result.output
     assert "Remaining 20m" in result.output
@@ -86,14 +72,8 @@
         def now(cls) -> datetime.datetime:  # type: ignore[override]
             return much_later
 
-<<<<<<< HEAD
-    from goal_glide.commands import pomo_cmds
-    monkeypatch.setattr(pomo_cmds, "datetime", LaterDT)
-    result = runner.invoke(cli, ["pomo", "status"])
-=======
-    monkeypatch.setattr(cli, "datetime", LaterDT)
-    result = runner.invoke(cli.goal, ["pomo", "status"], env=env)
->>>>>>> 264597fc
+    monkeypatch.setattr(pomodoro, "datetime", LaterDT) # Also affects the cli call context
+    result = runner.invoke(cli, ["pomo", "status"], env=env)
     assert result.exit_code == 0
     assert "Elapsed 10m" in result.output
     assert "Remaining 20m" in result.output
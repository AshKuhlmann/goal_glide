from __future__ import annotations

import functools
import os
import uuid
from datetime import datetime, timedelta
from pathlib import Path
from typing import Callable, ParamSpec, TypeVar, cast

import click

from rich.bar import Bar
from rich.console import Console
from rich.progress import Progress, SpinnerColumn, TextColumn
from rich.table import Table
from tinydb import Query

from .config import load_config, quotes_enabled, save_config
from .exceptions import (
    GoalAlreadyArchivedError,
    GoalNotArchivedError,
    GoalNotFoundError,
    InvalidTagError,
)
from .models.goal import Goal, Priority
from .models.storage import Storage
from .models.thought import Thought
from .services import report
from .services.analytics import current_streak, total_time_by_goal, weekly_histogram
from .services.pomodoro import (
    PomodoroSession as SvcSession,
    start_session,
    stop_session,
)
from .models.session import PomodoroSession as ModelSession
from .services.quotes import get_random_quote
from .services.render import render_goals
from .utils.format import format_duration
from .utils.tag import validate_tag
from .utils.timefmt import natural_delta

console = Console()

P = ParamSpec("P")
R = TypeVar("R")


# ── Centralised exception handler ────────────────────────────────────────────
def handle_exceptions(func: Callable[P, R]) -> Callable[P, R]:
    """Catch domain errors uniformly and exit status 1."""

    @functools.wraps(func)
    def wrapper(*args: P.args, **kwargs: P.kwargs) -> R:
        try:
            return func(*args, **kwargs)
        except (
            GoalNotFoundError,
            GoalAlreadyArchivedError,
            GoalNotArchivedError,
            InvalidTagError,
            click.ClickException,
            RuntimeError,  # e.g. stop_pomo with no session
            ValueError,  # e.g. reminder_config validation
        ) as exc:
            console.print(f"[bold red]Error:[/bold red] {exc}")
            raise SystemExit(1)
        except Exception as exc:
            console.print(f"[bold red]An unexpected error occurred:[/bold red] {exc}")
            raise SystemExit(1)

    return wrapper


def get_storage() -> Storage:
    db_dir = os.environ.get("GOAL_GLIDE_DB_DIR")
    return Storage(Path(db_dir) if db_dir else None)


def _fmt(seconds: int) -> str:
    mins = int(seconds // 60)
    return f"{mins}m"


def _print_completion(session: SvcSession) -> None:
    console.print(f"Pomodoro complete ✅ ({_fmt(session.duration_sec)})")
    if quotes_enabled():
        quote, author = get_random_quote()
        console.print(
            f"[cyan italic]“{quote}”[/]\n— [bold]{author}[/]", justify="center"
        )


@click.group()
def goal() -> None:
    """Goal management CLI."""


@goal.command("add")
@click.argument("title")
@click.option(
    "-p",
    "--priority",
    type=click.Choice([e.value for e in Priority]),
    default=Priority.medium.value,
    show_default=True,
    help="Goal priority (low, medium, high)",
)
def add_goal(title: str, priority: str) -> None:
    """Add a new goal."""
    title = title.strip()
    if not title:
        console.print("[red]Title cannot be empty.[/red]")
        raise SystemExit(1)

    storage = get_storage()
    if storage.find_by_title(title):
        console.print("[yellow]Warning: goal with this title already exists.[/yellow]")

    prio = Priority(priority)
    g = Goal(
        id=str(uuid.uuid4()),
        title=title,
        created=datetime.utcnow(),
        priority=prio,
    )
    storage.add_goal(g)
    console.print(f":check_mark: Added goal {g.title} ({g.id})")


@goal.command("remove")
@click.argument("goal_id")
@handle_exceptions
def remove_goal_cmd(goal_id: str) -> None:
    """Permanently remove a goal."""
    storage = get_storage()
    if click.confirm(f"Remove goal {goal_id}?"):
        storage.remove_goal(goal_id)
        console.print(f"[green]Removed[/green] {goal_id}")


@goal.command("archive")
@click.argument("goal_id")
@handle_exceptions
def archive_goal_cmd(goal_id: str) -> None:
    """Hide a goal from normal listings."""
    storage = get_storage()
    storage.archive_goal(goal_id)
    console.print(f":package: Goal {goal_id} archived")


@goal.command("restore")
@click.argument("goal_id")
@handle_exceptions
def restore_goal_cmd(goal_id: str) -> None:
    """Bring a goal back into the active list."""
    storage = get_storage()
    storage.restore_goal(goal_id)
    console.print(f":package: Goal {goal_id} restored")


@goal.group("tag")
def tag() -> None:
    """Tag management."""
    pass


@tag.command("add")
@click.argument("goal_id")
@click.argument("tags", nargs=-1, required=True)
@handle_exceptions
def tag_add(goal_id: str, tags: tuple[str, ...]) -> None:
    """Add one or more tags to a goal."""
    storage = get_storage()
    validated = [validate_tag(t) for t in tags]
    goal = storage.add_tags(goal_id, validated)
    console.print(f"Tags for {goal.id}: {', '.join(goal.tags)}")


@tag.command("rm")
@click.argument("goal_id")
@click.argument("tag")
@handle_exceptions
def tag_rm(goal_id: str, tag: str) -> None:
    """Remove a tag from a goal."""
    storage = get_storage()
    validated = validate_tag(tag)
    before = storage.get_goal(goal_id)
    updated = storage.remove_tag(goal_id, validated)
    if validated not in before.tags:
        console.print(f"[yellow]Tag '{validated}' not present[/yellow]")
    console.print(f"Tags for {updated.id}: {', '.join(updated.tags)}")


@goal.command("list")
@click.option("--archived", is_flag=True, help="Show only archived goals")
@click.option(
    "--all", "show_all", is_flag=True, help="Show both active and archived goals"
)
@click.option(
    "--priority",
    type=click.Choice([e.value for e in Priority]),
    help="Filter by priority",
)
@click.option("--tag", "tags", multiple=True, help="Filter goals by tag (AND logic)")
def list_goals(
    archived: bool, show_all: bool, priority: str | None, tags: tuple[str, ...]
) -> None:
    """List goals with optional filtering."""
    storage = get_storage()
    goals = storage.list_goals(
        include_archived=show_all,
        only_archived=archived,
        priority=Priority(priority) if priority else None,
        tags=list(tags) if tags else None,
    )

    prio_order = {Priority.high: 0, Priority.medium: 1, Priority.low: 2}
    goals.sort(key=lambda g: (g.archived, prio_order[g.priority], g.created))

    table = render_goals(goals)
    console.print(table)


cli = goal


@click.group(help="Manage pomodoro sessions.")
def pomo() -> None:
    pass


@pomo.command("start")
@click.option("--duration", type=int, default=25, show_default=True, help="Minutes")
@click.option("-g", "--goal", "goal_id", help="Associate with goal ID")
@handle_exceptions
def start_pomo(duration: int, goal_id: str | None) -> None:
    start_session(duration, goal_id)
    console.print(f"Started pomodoro for {duration}m")


@pomo.command("stop")
@handle_exceptions
def stop_pomo() -> None:
    session = stop_session()
    storage = get_storage()
    storage.add_session(
        ModelSession.new(session.goal_id, session.start, session.duration_sec)
    )
    _print_completion(session)


goal.add_command(pomo)


@goal.group(name="reminder", help="Configure desktop break reminders.")
def reminder_cli() -> None:
    pass


@reminder_cli.command("enable")
@handle_exceptions
def reminder_enable() -> None:
    cfg = load_config()
    cfg["reminders_enabled"] = True
    save_config(cfg)
    console.print("Reminders ON")


@reminder_cli.command("disable")
@handle_exceptions
def reminder_disable() -> None:
    cfg = load_config()
    cfg["reminders_enabled"] = False
    save_config(cfg)
    console.print("Reminders OFF")


@reminder_cli.command("config")
@click.option("--break", "break_", type=int, help="Break length minutes (1-120)")
@click.option("--interval", type=int, help="Interval minutes (1-120)")
@handle_exceptions
def reminder_config(break_: int | None, interval: int | None) -> None:
    cfg = load_config()
    if break_ is not None:
        if not 1 <= break_ <= 120:
            raise ValueError("break must be between 1 and 120")
        cfg["reminder_break_min"] = break_
    if interval is not None:
        if not 1 <= interval <= 120:
            raise ValueError("interval must be between 1 and 120")
        cfg["reminder_interval_min"] = interval
    save_config(cfg)
    console.print(
        f"Break {cfg['reminder_break_min']}m, Interval {cfg['reminder_interval_min']}m"
    )


@reminder_cli.command("status")
def reminder_status() -> None:
    cfg = load_config()
    enabled = cfg.get('reminders_enabled', False)
    break_min = cfg.get('reminder_break_min', 5)
    interval_min = cfg.get('reminder_interval_min', 30)
    console.print(
<<<<<<< HEAD
        f"Enabled: {enabled} | Break: {break_min}m | Interval: {interval_min}m"
=======
        "Enabled: "
        f"{cfg.get('reminders_enabled', False)} | "
        f"Break: {cfg.get('reminder_break_min', 5)}m | "
        f"Interval: {cfg.get('reminder_interval_min', 30)}m"
>>>>>>> 0c4a9027
    )


goal.add_command(reminder_cli)


@click.group()
def config() -> None:
    """Configuration commands."""


@config.command("quotes")
@click.option("--enable/--disable", default=None, help="Toggle motivational quotes")
def cfg_quotes(enable: bool | None) -> None:
    cfg = load_config()
    if enable is not None:
        cfg["quotes_enabled"] = enable
        save_config(cfg)
    console.print(f"Quotes are {'ON' if cfg.get('quotes_enabled', True) else 'OFF'}")


goal.add_command(config)


@click.group(help="Capture and review quick reflections.")
def thought() -> None:
    pass


goal.add_command(thought)


@thought.command("jot")
@click.argument("message", required=False)
@click.option("-g", "--goal", "goal_id", help="Attach note to a goal ID")
@handle_exceptions
def jot_thought(message: str | None, goal_id: str | None) -> None:
    """Record a short thought or reflection."""
    storage = get_storage()

    if message is None:
        message = click.edit()
        if message is not None:
            message = message.rstrip()

    text = message.strip() if message else ""
    if not text:
        raise click.ClickException("Thought cannot be empty")
    if len(text) > 500:
        raise click.ClickException("Thought must be 500 characters or less")

    if goal_id:
        goal_obj = storage.get_goal(goal_id)
        if goal_obj.archived:
            raise click.ClickException("Goal is archived")

    thought_obj = Thought.new(text, goal_id)
    storage.add_thought(thought_obj)
    console.print(":thought_balloon: noted")


@thought.command("list")
@click.option("-g", "--goal", "goal_id", help="Filter by goal ID")
@click.option("--limit", type=int, default=10, show_default=True, help="Max rows")
@handle_exceptions
def list_thoughts_cmd(goal_id: str | None, limit: int) -> None:
    """Display recent thoughts."""
    storage = get_storage()
    thoughts = storage.list_thoughts(goal_id=goal_id, limit=limit, newest_first=True)

    table = Table(title="Thoughts")
    table.add_column("When")
    table.add_column("Goal")
    table.add_column("Thought")

    for th in thoughts:
        when = natural_delta(th.timestamp)
        goal_title = ""
        if th.goal_id:
            if storage.table.contains(Query().id == th.goal_id):
                goal_title = storage.get_goal(th.goal_id).title
            else:
                goal_title = th.goal_id
        table.add_row(when, goal_title, th.text)

    console.print(table)


@goal.command("stats")
@click.option("--month", is_flag=True, help="Show last calendar month")
@click.option("--goals", "show_goals", is_flag=True, help="Breakdown by top goals")
def stats_cmd(month: bool, show_goals: bool) -> None:
    """Visualise focus stats and streaks."""
    storage = get_storage()
    today = datetime.now().date()

    def _color(seconds: int) -> str:
        if seconds >= 7200:
            return "green"
        if seconds >= 3600:
            return "yellow"
        return "red"

    bars: list[Bar] = []
    if month:
        first = today.replace(day=1)
        last_month_end = first - timedelta(days=1)
        start = last_month_end.replace(day=1)
        for i in range(4):
            week_start = start + timedelta(days=i * 7)
            hist = weekly_histogram(storage, week_start)
            total = sum(hist.values())
            bars.append(Bar(total, label=f"W{i+1}", max=7 * 7200, color=_color(total)))
    else:
        start = today - timedelta(days=today.weekday())
        hist = weekly_histogram(storage, start)
        for day, total in sorted(hist.items()):
            label = day.strftime("%a")
            bars.append(Bar(total, label=label, max=7200, color=_color(total)))

    if not any(b.value for b in bars):
        console.print("No session data yet.")
        raise SystemExit(0)

    for bar in bars:
        console.print(bar)

    streak = current_streak(storage, today)
    console.print(f"\N{FIRE}  Current streak: {streak} days")

    if show_goals:
        totals = total_time_by_goal(storage)
        if not totals:
            console.print("No session data yet.")
            return
        table = Table(title="Top Goals")
        table.add_column("Goal")
        table.add_column("Time")
        ranked = sorted(totals.items(), key=lambda t: t[1], reverse=True)[:5]
        for gid, sec in ranked:
            if storage.table.contains(Query().id == gid):
                title = storage.get_goal(gid).title
            else:
                title = gid
            table.add_row(title, format_duration(sec))
        console.print(table)


@goal.group(name="report")
def report_group() -> None:
    """Generate progress reports."""
    pass


@report_group.command("make")
@click.option("--week", "range_week", is_flag=True, help="Last week")
@click.option("--month", "range_month", is_flag=True, help="Last month")
@click.option("--all", "range_all", is_flag=True, help="All time")
@click.option(
    "--format",
    "fmt",
    type=click.Choice(["html", "md", "csv"]),
    default="html",
    show_default=True,
)
@click.option("--out", "out_path", type=Path, help="Output file path")
def report_make(
    range_week: bool,
    range_month: bool,
    range_all: bool,
    fmt: str,
    out_path: Path | None,
) -> None:
    """Create a report."""
    flags = [range_week, range_month, range_all]
    if sum(flags) > 1:
        raise click.UsageError("Choose only one of --week/--month/--all")
    range_ = (
        "week"
        if range_week
        else "month" if range_month else "all" if range_all else "week"
    )
    storage = get_storage()
    with Progress(
        SpinnerColumn(), TextColumn("[progress.description]{task.description}")
    ) as prog:
        prog.add_task(description="Building report…", total=None)
        path = report.build_report(
            storage,
            cast(report.Range, range_),
            cast(report.Fmt, fmt),
            out_path,
        )
    console.print(f":page_facing_up:  Report saved to [bold]{path}[/]")


if __name__ == "__main__":
    cli()<|MERGE_RESOLUTION|>--- conflicted
+++ resolved
@@ -302,14 +302,12 @@
     break_min = cfg.get('reminder_break_min', 5)
     interval_min = cfg.get('reminder_interval_min', 30)
     console.print(
-<<<<<<< HEAD
         f"Enabled: {enabled} | Break: {break_min}m | Interval: {interval_min}m"
-=======
+
         "Enabled: "
         f"{cfg.get('reminders_enabled', False)} | "
         f"Break: {cfg.get('reminder_break_min', 5)}m | "
         f"Interval: {cfg.get('reminder_interval_min', 30)}m"
->>>>>>> 0c4a9027
     )
 
 

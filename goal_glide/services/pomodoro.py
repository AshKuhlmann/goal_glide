--- conflicted
+++ resolved
@@ -1,18 +1,15 @@
 from __future__ import annotations
 
 import json
+import os
 from dataclasses import dataclass
 from datetime import datetime
 from pathlib import Path
 from typing import Callable, Optional, TypedDict, cast
 
+from filelock import FileLock
 from rich.console import Console
-<<<<<<< HEAD
-=======
-import os
-from filelock import FileLock
 
->>>>>>> 6dc52ace
 from .. import config
 from ..models.session import PomodoroSession
 
@@ -21,18 +18,6 @@
 on_new_session: list[Callable[[], None]] = []
 on_session_end: list[Callable[[], None]] = []
 
-<<<<<<< HEAD
-=======
-POMO_PATH = Path(
-    os.environ.get(
-        "GOAL_GLIDE_SESSION_FILE",
-        Path.home() / ".goal_glide" / "session.json",
-    )
-)
-
-POMO_LOCK = FileLock(POMO_PATH.with_suffix(".lock"))
-
->>>>>>> 6dc52ace
 
 @dataclass(slots=True)
 class ActiveSession:
@@ -53,20 +38,13 @@
     last_start: str | None
 
 
-<<<<<<< HEAD
 def _load_data(session_path: Path) -> SessionData | None:
-    if not session_path.exists():
-        return None
-    with session_path.open(encoding="utf-8") as fp:
-        data = cast(SessionData, json.load(fp))
-=======
-def _load_data() -> SessionData | None:
-    with POMO_LOCK:
-        if not POMO_PATH.exists():
+    lock = FileLock(session_path.with_suffix(".lock"))
+    with lock:
+        if not session_path.exists():
             return None
-        with POMO_PATH.open(encoding="utf-8") as fp:
+        with session_path.open(encoding="utf-8") as fp:
             data = cast(SessionData, json.load(fp))
->>>>>>> 6dc52ace
     # backward compatibility for older session files
     data.setdefault("elapsed_sec", 0)
     data.setdefault("paused", False)
@@ -74,17 +52,12 @@
     return data
 
 
-<<<<<<< HEAD
 def _save_data(data: SessionData, session_path: Path) -> None:
-    with session_path.open("w", encoding="utf-8") as fp:
-        json.dump(data, fp)
-=======
-def _save_data(data: SessionData) -> None:
-    POMO_PATH.parent.mkdir(parents=True, exist_ok=True)
-    with POMO_LOCK:
-        with POMO_PATH.open("w", encoding="utf-8") as fp:
+    session_path.parent.mkdir(parents=True, exist_ok=True)
+    lock = FileLock(session_path.with_suffix(".lock"))
+    with lock:
+        with session_path.open("w", encoding="utf-8") as fp:
             json.dump(data, fp)
->>>>>>> 6dc52ace
 
 
 def start_session(

from __future__ import annotations

from pathlib import Path
from typing import Any, cast
from tinydb.table import Document

from filelock import FileLock
from tinydb import Query, TinyDB
from tinydb.queries import QueryLike

from ..exceptions import (
    GoalAlreadyArchivedError,
    GoalNotArchivedError,
    GoalNotFoundError,
)
from .goal import Goal, Priority
from .session import PomodoroSession
from .thought import TABLE_NAME as THOUGHTS_TABLE
from .thought import Thought


class Storage:
    """Manages persistence of goals, sessions and thoughts in TinyDB.

    This class handles all database operations such as creating, reading,
    updating and deleting records. It also performs simple migrations when new
    fields are introduced.

    Attributes:
        db: The underlying :class:`TinyDB` instance.
        table: Table used for storing goals.
        thought_table: Table used for storing thoughts.
        session_table: Table used for storing pomodoro sessions.
    """

    def __init__(self, db_dir: Path | None = None) -> None:
        base = db_dir or Path.home() / ".goal_glide"
        db_path = Path(base) / "db.json"
        db_path.parent.mkdir(parents=True, exist_ok=True)
        self.lock = FileLock(db_path.with_suffix(".lock"))
        with self.lock:
            self.db = TinyDB(db_path, default=str)
        self.table = self.db.table("goals")
        self.thought_table = self.db.table(THOUGHTS_TABLE)
        self.session_table = self.db.table("sessions")

        # migrate existing rows to include new fields
        for row in self.table.all():
            updated = False
            new_row = dict(row)
            if "tags" not in row:
                new_row["tags"] = []
                updated = True
            if "parent_id" not in row:
                new_row["parent_id"] = None
                updated = True
            if "deadline" not in row:
                new_row["deadline"] = None
                updated = True
            if "completed" not in row:
                new_row["completed"] = False
                updated = True
            if updated:
                self.table.update(new_row, Query().id == row["id"])

    def _row_to_goal(self, row: Document | dict[str, Any]) -> Goal:
        return Goal.from_dict(dict(row))

    def _row_to_thought(self, row: Document | dict[str, Any]) -> Thought:
        return Thought.from_dict(dict(row))

    def _row_to_session(self, row: Document | dict[str, Any]) -> PomodoroSession:
        return PomodoroSession.from_dict(dict(row))

    def _get_goal_no_lock(self, goal_id: str) -> Goal:
        row = self.table.get(Query().id == goal_id)
        if not row:
            raise GoalNotFoundError(f"Goal {goal_id} not found")
        return self._row_to_goal(cast(GoalRow, row))

    def _update_goal_no_lock(self, goal: Goal) -> None:
        from dataclasses import asdict

        if not self.table.contains(Query().id == goal.id):
            raise GoalNotFoundError(f"Goal {goal.id} not found")
        self.table.update(cast(dict[str, Any], asdict(goal)), Query().id == goal.id)

    def add_goal(self, goal: Goal) -> None:
        """Saves a new goal to the database.

        Args:
            goal: A :class:`Goal` object to be added to the database.
        """

<<<<<<< HEAD
        self.table.insert(goal.to_dict())

    def get_goal(self, goal_id: str) -> Goal:
        row = self.table.get(Query().id == goal_id)
        if not row:
            raise GoalNotFoundError(f"Goal {goal_id} not found")
        return self._row_to_goal(cast(Document, row))
=======
        from dataclasses import asdict

        with self.lock:
            self.table.insert(cast(dict[str, Any], asdict(goal)))

    def get_goal(self, goal_id: str) -> Goal:
        with self.lock:
            return self._get_goal_no_lock(goal_id)
>>>>>>> 18d08316

    def add_tags(self, goal_id: str, tags: list[str]) -> Goal:
        with self.lock:
            goal = self._get_goal_no_lock(goal_id)
            updated_tags = list({*goal.tags, *tags})
            updated = Goal(
                id=goal.id,
                title=goal.title,
                created=goal.created,
                priority=goal.priority,
                archived=goal.archived,
                tags=sorted(updated_tags),
                parent_id=goal.parent_id,
                deadline=goal.deadline,
                completed=goal.completed,
            )
            self._update_goal_no_lock(updated)
            return updated

    def remove_tag(self, goal_id: str, tag: str) -> Goal:
        with self.lock:
            goal = self._get_goal_no_lock(goal_id)
            if tag not in goal.tags:
                return goal
            new_tags = [t for t in goal.tags if t != tag]
            updated = Goal(
                id=goal.id,
                title=goal.title,
                created=goal.created,
                priority=goal.priority,
                archived=goal.archived,
                tags=new_tags,
                parent_id=goal.parent_id,
                deadline=goal.deadline,
                completed=goal.completed,
            )
            self._update_goal_no_lock(updated)
            return updated

    def update_goal(self, goal: Goal) -> None:
<<<<<<< HEAD
        if not self.table.contains(Query().id == goal.id):
            raise GoalNotFoundError(f"Goal {goal.id} not found")
        self.table.update(goal.to_dict(), Query().id == goal.id)
=======
        from dataclasses import asdict
        with self.lock:
            if not self.table.contains(Query().id == goal.id):
                raise GoalNotFoundError(f"Goal {goal.id} not found")
            self.table.update(cast(dict[str, Any], asdict(goal)), Query().id == goal.id)
>>>>>>> 18d08316

    def archive_goal(self, goal_id: str) -> Goal:
        with self.lock:
            goal = self._get_goal_no_lock(goal_id)
            if goal.archived:
                raise GoalAlreadyArchivedError(f"Goal {goal_id} already archived")
            updated = Goal(
                id=goal.id,
                title=goal.title,
                created=goal.created,
                priority=goal.priority,
                archived=True,
                tags=goal.tags,
                parent_id=goal.parent_id,
                deadline=goal.deadline,
                completed=goal.completed,
            )
            self._update_goal_no_lock(updated)
            return updated

    def restore_goal(self, goal_id: str) -> Goal:
        with self.lock:
            goal = self._get_goal_no_lock(goal_id)
            if not goal.archived:
                raise GoalNotArchivedError(f"Goal {goal_id} is not archived")
            updated = Goal(
                id=goal.id,
                title=goal.title,
                created=goal.created,
                priority=goal.priority,
                archived=False,
                tags=goal.tags,
                parent_id=goal.parent_id,
                deadline=goal.deadline,
                completed=goal.completed,
            )
            self._update_goal_no_lock(updated)
            return updated

    def complete_goal(self, goal_id: str) -> Goal:
        with self.lock:
            goal = self._get_goal_no_lock(goal_id)
            if goal.completed:
                return goal
            updated = Goal(
                id=goal.id,
                title=goal.title,
                created=goal.created,
                priority=goal.priority,
                archived=goal.archived,
                tags=goal.tags,
                parent_id=goal.parent_id,
                deadline=goal.deadline,
                completed=True,
            )
            self._update_goal_no_lock(updated)
            return updated

    def reopen_goal(self, goal_id: str) -> Goal:
        with self.lock:
            goal = self._get_goal_no_lock(goal_id)
            if not goal.completed:
                return goal
            updated = Goal(
                id=goal.id,
                title=goal.title,
                created=goal.created,
                priority=goal.priority,
                archived=goal.archived,
                tags=goal.tags,
                parent_id=goal.parent_id,
                deadline=goal.deadline,
                completed=False,
            )
            self._update_goal_no_lock(updated)
            return updated

    def list_goals(
        self,
        include_archived: bool = False,
        only_archived: bool = False,
        priority: Priority | None = None,
        tags: list[str] | None = None,
        parent_id: str | None = None,
    ) -> list[Goal]:
        """Retrieves goals filtered by various criteria.

        Args:
            include_archived: Whether to include archived goals in the results.
            only_archived: If ``True``, return only archived goals.
            priority: The priority to filter by.
            tags: List of tags goals must contain. All tags are required.
            parent_id: The ID of a parent goal to filter by.

        Returns:
            A list of :class:`Goal` objects matching the filter criteria.
        """
        GoalQuery = Query()

        predicates = []

        if only_archived:
            predicates.append(lambda r: r.get("archived") is True)
        elif not include_archived:
            predicates.append(lambda r: not r.get("archived", False))

        if priority:
            predicates.append(GoalQuery.priority == priority.value)

        if tags:
            predicates.append(lambda r: set(tags).issubset(r.get("tags", [])))

        if parent_id is not None:
            predicates.append(GoalQuery.parent_id == parent_id)

        def predicate(row: dict[str, Any]) -> bool:
            return all(p(row) for p in predicates)

        search_cond = cast(QueryLike, predicate)
<<<<<<< HEAD
        rows = self.table.search(search_cond) if predicates else self.table.all()
        return [self._row_to_goal(r) for r in rows]
=======
        with self.lock:
            rows = self.table.search(search_cond) if predicates else self.table.all()
            return [self._row_to_goal(cast(GoalRow, r)) for r in rows]
>>>>>>> 18d08316

    def list_all_tags(self) -> dict[str, int]:
        """Return mapping of tag name to count of goals containing it."""
        counts: dict[str, int] = {}
<<<<<<< HEAD
        for row in self.table.all():
            for tag in row.get("tags", []):
                counts[tag] = counts.get(tag, 0) + 1
=======
        with self.lock:
            for row in self.table.all():
                goal_row = cast(GoalRow, row)
                for tag in goal_row.get("tags", []):
                    counts[tag] = counts.get(tag, 0) + 1
>>>>>>> 18d08316
        return counts

    def remove_goal(self, goal_id: str) -> None:
        with self.lock:
            if not self.table.contains(Query().id == goal_id):
                raise GoalNotFoundError(f"Goal {goal_id} not found")
            self.table.remove(Query().id == goal_id)

    def find_by_title(self, title: str) -> Goal | None:
<<<<<<< HEAD
        row = self.table.get(Query().title == title)
        return self._row_to_goal(cast(Document, row)) if row else None

    def add_session(self, session: PomodoroSession) -> None:
        self.session_table.insert(session.to_dict())

    def list_sessions(self) -> list[PomodoroSession]:
        rows = self.session_table.all()
        return [self._row_to_session(r) for r in rows]

    def add_thought(self, thought: Thought) -> None:
        self.thought_table.insert(thought.to_dict())
=======
        with self.lock:
            row = self.table.get(Query().title == title)
            return self._row_to_goal(cast(GoalRow, row)) if row else None

    def add_session(self, session: PomodoroSession) -> None:
        from dataclasses import asdict
        with self.lock:
            self.session_table.insert(cast(dict[str, Any], asdict(session)))

    def list_sessions(self) -> list[PomodoroSession]:
        with self.lock:
            rows = self.session_table.all()
            return [self._row_to_session(cast(SessionRow, r)) for r in rows]

    def add_thought(self, thought: Thought) -> None:
        from dataclasses import asdict
        with self.lock:
            self.thought_table.insert(cast(dict[str, Any], asdict(thought)))
>>>>>>> 18d08316

    def list_thoughts(
        self,
        goal_id: str | None = None,
        limit: int | None = 10,
        newest_first: bool = True,
    ) -> list[Thought]:
        ThoughtQuery = Query()
<<<<<<< HEAD

        if goal_id is not None:
            db_rows = self.thought_table.search(ThoughtQuery.goal_id == goal_id)
        else:
            db_rows = self.thought_table.all()

        rows = [self._row_to_thought(r) for r in db_rows]
        rows.sort(key=lambda t: t.timestamp, reverse=newest_first)
        if limit is not None:
            rows = rows[:limit]
        return rows
=======
        with self.lock:
            if goal_id is not None:
                db_rows = self.thought_table.search(ThoughtQuery.goal_id == goal_id)
            else:
                db_rows = self.thought_table.all()

            rows = [self._row_to_thought(cast(ThoughtRow, r)) for r in db_rows]
            rows.sort(key=lambda t: t.timestamp, reverse=newest_first)
            if limit is not None:
                rows = rows[:limit]
            return rows
>>>>>>> 18d08316

    def remove_thought(self, thought_id: str) -> bool:
        """Delete a thought. Returns True if removed."""
        with self.lock:
            if not self.thought_table.contains(Query().id == thought_id):
                return False
            self.thought_table.remove(Query().id == thought_id)
            return True<|MERGE_RESOLUTION|>--- conflicted
+++ resolved
@@ -2,11 +2,11 @@
 
 from pathlib import Path
 from typing import Any, cast
-from tinydb.table import Document
 
 from filelock import FileLock
 from tinydb import Query, TinyDB
 from tinydb.queries import QueryLike
+from tinydb.table import Document
 
 from ..exceptions import (
     GoalAlreadyArchivedError,
@@ -44,24 +44,26 @@
         self.thought_table = self.db.table(THOUGHTS_TABLE)
         self.session_table = self.db.table("sessions")
 
-        # migrate existing rows to include new fields
-        for row in self.table.all():
-            updated = False
-            new_row = dict(row)
-            if "tags" not in row:
-                new_row["tags"] = []
-                updated = True
-            if "parent_id" not in row:
-                new_row["parent_id"] = None
-                updated = True
-            if "deadline" not in row:
-                new_row["deadline"] = None
-                updated = True
-            if "completed" not in row:
-                new_row["completed"] = False
-                updated = True
-            if updated:
-                self.table.update(new_row, Query().id == row["id"])
+        # Migrate existing rows to include new fields
+        # This lock ensures migration happens safely.
+        with self.lock:
+            for row in self.table.all():
+                updated = False
+                new_row = dict(row)
+                if "tags" not in row:
+                    new_row["tags"] = []
+                    updated = True
+                if "parent_id" not in row:
+                    new_row["parent_id"] = None
+                    updated = True
+                if "deadline" not in row:
+                    new_row["deadline"] = None
+                    updated = True
+                if "completed" not in row:
+                    new_row["completed"] = False
+                    updated = True
+                if updated:
+                    self.table.update(new_row, Query().id == row["id"])
 
     def _row_to_goal(self, row: Document | dict[str, Any]) -> Goal:
         return Goal.from_dict(dict(row))
@@ -73,17 +75,17 @@
         return PomodoroSession.from_dict(dict(row))
 
     def _get_goal_no_lock(self, goal_id: str) -> Goal:
+        """Retrieves a goal without acquiring the file lock. Assumes lock is held."""
         row = self.table.get(Query().id == goal_id)
         if not row:
             raise GoalNotFoundError(f"Goal {goal_id} not found")
-        return self._row_to_goal(cast(GoalRow, row))
+        return self._row_to_goal(row)
 
     def _update_goal_no_lock(self, goal: Goal) -> None:
-        from dataclasses import asdict
-
+        """Updates a goal without acquiring the file lock. Assumes lock is held."""
         if not self.table.contains(Query().id == goal.id):
             raise GoalNotFoundError(f"Goal {goal.id} not found")
-        self.table.update(cast(dict[str, Any], asdict(goal)), Query().id == goal.id)
+        self.table.update(goal.to_dict(), Query().id == goal.id)
 
     def add_goal(self, goal: Goal) -> None:
         """Saves a new goal to the database.
@@ -91,25 +93,12 @@
         Args:
             goal: A :class:`Goal` object to be added to the database.
         """
-
-<<<<<<< HEAD
-        self.table.insert(goal.to_dict())
+        with self.lock:
+            self.table.insert(goal.to_dict())
 
     def get_goal(self, goal_id: str) -> Goal:
-        row = self.table.get(Query().id == goal_id)
-        if not row:
-            raise GoalNotFoundError(f"Goal {goal_id} not found")
-        return self._row_to_goal(cast(Document, row))
-=======
-        from dataclasses import asdict
-
-        with self.lock:
-            self.table.insert(cast(dict[str, Any], asdict(goal)))
-
-    def get_goal(self, goal_id: str) -> Goal:
         with self.lock:
             return self._get_goal_no_lock(goal_id)
->>>>>>> 18d08316
 
     def add_tags(self, goal_id: str, tags: list[str]) -> Goal:
         with self.lock:
@@ -150,17 +139,10 @@
             return updated
 
     def update_goal(self, goal: Goal) -> None:
-<<<<<<< HEAD
-        if not self.table.contains(Query().id == goal.id):
-            raise GoalNotFoundError(f"Goal {goal.id} not found")
-        self.table.update(goal.to_dict(), Query().id == goal.id)
-=======
-        from dataclasses import asdict
         with self.lock:
             if not self.table.contains(Query().id == goal.id):
                 raise GoalNotFoundError(f"Goal {goal.id} not found")
-            self.table.update(cast(dict[str, Any], asdict(goal)), Query().id == goal.id)
->>>>>>> 18d08316
+            self.table.update(goal.to_dict(), Query().id == goal.id)
 
     def archive_goal(self, goal_id: str) -> Goal:
         with self.lock:
@@ -259,50 +241,40 @@
             A list of :class:`Goal` objects matching the filter criteria.
         """
         GoalQuery = Query()
-
         predicates = []
 
         if only_archived:
-            predicates.append(lambda r: r.get("archived") is True)
+            predicates.append(GoalQuery.archived == True)
         elif not include_archived:
-            predicates.append(lambda r: not r.get("archived", False))
+            # Goals created before 'archived' field will not have it.
+            predicates.append(GoalQuery.archived != True)
 
         if priority:
             predicates.append(GoalQuery.priority == priority.value)
 
         if tags:
-            predicates.append(lambda r: set(tags).issubset(r.get("tags", [])))
+            # Using .all() to check for a subset of tags
+            predicates.append(GoalQuery.tags.all(tags))
 
         if parent_id is not None:
             predicates.append(GoalQuery.parent_id == parent_id)
 
-        def predicate(row: dict[str, Any]) -> bool:
-            return all(p(row) for p in predicates)
-
-        search_cond = cast(QueryLike, predicate)
-<<<<<<< HEAD
-        rows = self.table.search(search_cond) if predicates else self.table.all()
-        return [self._row_to_goal(r) for r in rows]
-=======
-        with self.lock:
-            rows = self.table.search(search_cond) if predicates else self.table.all()
-            return [self._row_to_goal(cast(GoalRow, r)) for r in rows]
->>>>>>> 18d08316
+        # Combine all predicates with a logical AND
+        final_query = Query()
+        for p in predicates:
+            final_query = final_query & p
+
+        with self.lock:
+            rows = self.table.search(final_query) if predicates else self.table.all()
+            return [self._row_to_goal(r) for r in rows]
 
     def list_all_tags(self) -> dict[str, int]:
         """Return mapping of tag name to count of goals containing it."""
         counts: dict[str, int] = {}
-<<<<<<< HEAD
-        for row in self.table.all():
-            for tag in row.get("tags", []):
-                counts[tag] = counts.get(tag, 0) + 1
-=======
         with self.lock:
             for row in self.table.all():
-                goal_row = cast(GoalRow, row)
-                for tag in goal_row.get("tags", []):
+                for tag in row.get("tags", []):
                     counts[tag] = counts.get(tag, 0) + 1
->>>>>>> 18d08316
         return counts
 
     def remove_goal(self, goal_id: str) -> None:
@@ -312,39 +284,22 @@
             self.table.remove(Query().id == goal_id)
 
     def find_by_title(self, title: str) -> Goal | None:
-<<<<<<< HEAD
-        row = self.table.get(Query().title == title)
-        return self._row_to_goal(cast(Document, row)) if row else None
+        with self.lock:
+            row = self.table.get(Query().title == title)
+            return self._row_to_goal(row) if row else None
 
     def add_session(self, session: PomodoroSession) -> None:
-        self.session_table.insert(session.to_dict())
+        with self.lock:
+            self.session_table.insert(session.to_dict())
 
     def list_sessions(self) -> list[PomodoroSession]:
-        rows = self.session_table.all()
-        return [self._row_to_session(r) for r in rows]
+        with self.lock:
+            rows = self.session_table.all()
+            return [self._row_to_session(r) for r in rows]
 
     def add_thought(self, thought: Thought) -> None:
-        self.thought_table.insert(thought.to_dict())
-=======
-        with self.lock:
-            row = self.table.get(Query().title == title)
-            return self._row_to_goal(cast(GoalRow, row)) if row else None
-
-    def add_session(self, session: PomodoroSession) -> None:
-        from dataclasses import asdict
-        with self.lock:
-            self.session_table.insert(cast(dict[str, Any], asdict(session)))
-
-    def list_sessions(self) -> list[PomodoroSession]:
-        with self.lock:
-            rows = self.session_table.all()
-            return [self._row_to_session(cast(SessionRow, r)) for r in rows]
-
-    def add_thought(self, thought: Thought) -> None:
-        from dataclasses import asdict
-        with self.lock:
-            self.thought_table.insert(cast(dict[str, Any], asdict(thought)))
->>>>>>> 18d08316
+        with self.lock:
+            self.thought_table.insert(thought.to_dict())
 
     def list_thoughts(
         self,
@@ -353,31 +308,17 @@
         newest_first: bool = True,
     ) -> list[Thought]:
         ThoughtQuery = Query()
-<<<<<<< HEAD
-
-        if goal_id is not None:
-            db_rows = self.thought_table.search(ThoughtQuery.goal_id == goal_id)
-        else:
-            db_rows = self.thought_table.all()
-
-        rows = [self._row_to_thought(r) for r in db_rows]
-        rows.sort(key=lambda t: t.timestamp, reverse=newest_first)
-        if limit is not None:
-            rows = rows[:limit]
-        return rows
-=======
         with self.lock:
             if goal_id is not None:
                 db_rows = self.thought_table.search(ThoughtQuery.goal_id == goal_id)
             else:
                 db_rows = self.thought_table.all()
 
-            rows = [self._row_to_thought(cast(ThoughtRow, r)) for r in db_rows]
+            rows = [self._row_to_thought(r) for r in db_rows]
             rows.sort(key=lambda t: t.timestamp, reverse=newest_first)
             if limit is not None:
                 rows = rows[:limit]
             return rows
->>>>>>> 18d08316
 
     def remove_thought(self, thought_id: str) -> bool:
         """Delete a thought. Returns True if removed."""

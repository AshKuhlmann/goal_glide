--- conflicted
+++ resolved
@@ -2,7 +2,7 @@
 
 from datetime import datetime
 from pathlib import Path
-from typing import Any, TypedDict
+from typing import Any, TypedDict, cast
 
 from tinydb import Query, TinyDB
 from tinydb.queries import QueryLike
@@ -97,7 +97,6 @@
         Args:
             goal: A :class:`Goal` object to be added to the database.
         """
-
         self.table.insert(goal.to_dict())
 
     def get_goal(self, goal_id: str) -> Goal:
@@ -200,8 +199,7 @@
             A list of :class:`Goal` objects matching the filter criteria.
         """
         GoalQuery = Query()
-
-        predicates = []
+        predicates: list[Callable[[dict[str, Any]], bool]] = []
 
         if only_archived:
             predicates.append(lambda r: r.get("archived") is True)
@@ -220,14 +218,10 @@
         def predicate(row: dict[str, Any]) -> bool:
             return all(p(row) for p in predicates)
 
-<<<<<<< HEAD
-        rows = self.table.search(predicate) if predicates else self.table.all()
-        return [self._row_to_goal(r) for r in rows]
-=======
+        # For type safety, cast the predicate to QueryLike
         search_cond = cast(QueryLike, predicate)
         rows = self.table.search(search_cond) if predicates else self.table.all()
         return [self._row_to_goal(cast(GoalRow, r)) for r in rows]
->>>>>>> 28e5b9ae
 
     def list_all_tags(self) -> dict[str, int]:
         """Return mapping of tag name to count of goals containing it."""
